[tool.poetry]
name = "unified_ecommerce"
version = "0.0.0"
description = "Unified Ecommerce middleware for OL applications."
license = "BSD-3"
readme = "README.md"
packages = []
authors  = ["MIT ODL"]


[tool.poetry.dependencies]
<<<<<<< HEAD
python = "^3.11.0"
=======
python = "3.12.1"
>>>>>>> 5e868904
attrs = "^23.1.0"
base36 = "^0.1.1"
beautifulsoup4 = "^4.12.0"
boto3 = "^1.26.155"
cairosvg = "^2.7.0"
celery = "^5.3.1"
cffi = "^1.15.1"
<<<<<<< HEAD
cryptography = "^41.0.0"
dj-database-url = "^2.1.0"
dj-static = "^0.0.6"
Django = "^4.2.0"
django-anymail = {extras = ["mailgun"], version = "^10.0"}
django-bitfield = "^2.2.0"
django-cache-memoize = "^0.2.0"
django-cors-headers = "^4.3.1"
django-filter = "^23.0"
django-guardian = "^2.4.0"
django-hijack = "^3.4.1"
django-imagekit = "^5.0.0"
django-ipware = "^5.0.2"
django-json-widget = "^1.1.1"
django-redis = "^5.0.0"
django-server-status = "^0.5.0"
=======
cryptography = "^39.0.1"
dj-database-url = "^0.5.0"
dj-static = "^0.0.6"
Django = "4.2.8"
django-anymail = {extras = ["mailgun"], version = "^10.0"}
django-bitfield = "^2.2.0"
django-cache-memoize = "^0.2.0"
django-cors-headers = "^3.6.0"
django-filter = "^2.4.0"
django-guardian = "^2.4.0"
django-hijack = "^3.4.1"
django-imagekit = "^4.1.0"
django-ipware = "^3.0.7"
django-json-widget = "^1.0.0"
django-redis = "^5.2.0"
django-server-status = "^0.7.0"
>>>>>>> 5e868904
django-storages = "^1.13.2"
django-webpack-loader = "^2.0.1"
djangorestframework = "^3.14.0"
drf-extensions = "^0.7.1"
drf-jwt = "^1.19.2"
drf-spectacular = "^0.27.0"
feedparser = "^6.0.10"
google-api-python-client = "^2.89.0"
html5lib = "^1.1"
importlib_metadata = "^7.0.0"
ipython = "^8.14.0"
jedi = "^0.19.0"
lxml = "^4.9.2"
markdown2 = "^2.4.8"
nested-lookup = "^0.2.25"
newrelic = "^9.3.0"
psycopg2 = "^2.9.6"
python-dateutil = "^2.8.2"
python-rapidjson = "^1.8"
pyyaml = "^6.0.0"
redis = "^5.0.1"
requests = "^2.31.0"
sentry-sdk = "^1.25.1"
social-auth-app-django = "^5.2.0"
<<<<<<< HEAD
static3 = "^0.5.1"
tldextract = "^5.1.1"
toolz = "^0.10.0"
ulid-py = "^1.1.0"
=======
static3 = "^0.7.0"
tldextract = "^2.2.0"
toolz = "^0.12.0"
ulid-py = "^0.2.0"
>>>>>>> 5e868904
urllib3 = "^1.25.10"
uwsgi = "^2.0.21"
wrapt = "^1.16.0"
social-auth-core = {extras = ["openidconnect"], version = "^4.4.2"}
nh3 = "^0.2.14"
retry2 = "^0.9.5"
pluggy = "^1.3.0"
named-enum = "^1.4.0"
django-reversion = "^5.0.8"
prettytable = "^3.9.0"
mitol-django-common = "^2023.12.19"
mitol-django-payment-gateway = "^2023.12.19"

[tool.poetry.group.dev.dependencies]
bpython = "^0.24"
ddt = "^1.6.0"
django-debug-toolbar = "^4.1.0"
factory_boy = "^3.3.0"
faker = "^21.0.0"
ipdb = "^0.13.13"
moto = "^4.1.12"
nplusone = "^1.0.0"
pdbpp = "^0.10.3"
pytest = "^7.3.1"
pytest-cov = "^4.1.0"
pytest-django = "^4.5.2"
pytest-env = "^1.1.3"
pytest-freezegun = "^0.4.2"
pytest-lazy-fixture = "^0.6.3"
pytest-mock = "^3.10.0"
responses = "^0.24.0"
ruff = "^0.1.4"
safety = "^2.3.4"
semantic-version = "^2.10.0"

[build-system]
requires = ["poetry_core>=1.0.0"]
build-backend = "poetry.core.masonry.api"

[tool.ruff]
target-version = "py311"
line-length = 88
select = [
    "A",  # flake8-builtins
    # "AIR",  # Airflow
    # "ANN",  # flake8-annotations
    "ARG",  # flake8-unused-arguments
    # "ASYNC",  # flake8-async
    "B",  # flake8-bugbear
    "BLE",  # flake8-blind-except
    "C4",  # flake8-comprehensions
    "C90",  # mccabe
    # "COM",  # flake8-commas
    "CPY",  # flake8-copyright
    "D",  # pydocstyle
    "DJ",  # flake8-django
    "DTZ",  # flake8-datetimez
    "E",  # Pycodestyle Error
    "EM",  # flake8-errmsg
    "ERA",  # eradicate
    "EXE",  # flake8-executable
    "F",  # Pyflakes
    "FA",  # flake8-future-annotations
    "FBT",  # flake8-boolean-trap
    "FIX",  # flake8-fixme
    "FLY",  # flynt
    # "FURB",  # refurb
    "G",  # flake8-logging-format
    "I",  # isort
    "ICN",  # flake8-import-conventions
    "INP",  # flake8-no-pep420
    "INT",  # flake8-gettext
    "ISC",  # flake8-implicit-str-concat
    "N",  # pep8-naming
    # "NPY",  # NumPy-specific rules
    # "PD",  # pandas-vet
    "PERF",  # Perflint
    "PGH",  # pygrep-hooks
    "PIE",  # flake8-pie
    "PL",  # Pylint
    "PT",  # flake8-pytest-style
    "PTH",  # flake8-use-pathlib
    "PYI",  # flake8-pyi
    "Q",  # flake8-quotes
    "RET",  # flake8-return
    "RSE",  # flake8-raise
    "RUF",  # Ruff-specific rules
    "S",  # flake8-bandit
    "SIM",  # flake8-simplify
    "SLF",  # flake8-self
    "SLOT",  # flake8-slots
    "T10",  # flake8-debugger
    "T20",  # flake8-print
    "TCH",  # flake8-type-checking
    "TD",  # flake8-todos
    "TID",  # flake8-tidy-imports
    "TRY",  # tryceratops
    "UP",  # pyupgrade
    "W",  # Pycodestyle Warning
    "YTT",  # flake8-2020
]
ignore = [
    "B008",
    "B905",
    "D104",
    "D200",
    "D202",
    "D205",
    "D301",
    "D400",
    "N803",
    "N806",
    "N999",
    "PIE804",
    "RET505",
    "RET506",
    "RET507",
    "RET508",
    "RUF012",
    "UP007"
]

typing-modules = ["colour.hints"]

[tool.ruff.pydocstyle]
convention = "pep257"

[tool.ruff.flake8-quotes]
inline-quotes = "double"

[tool.ruff.per-file-ignores]
"*_test.py" = ["ARG001", "E501", "S101", "PLR2004"]
"test_*.py" = ["ARG001", "E501", "S101", "PLR2004"]
"**/migrations/**" = ["ARG001", "D100", "D101"]<|MERGE_RESOLUTION|>--- conflicted
+++ resolved
@@ -9,11 +9,7 @@
 
 
 [tool.poetry.dependencies]
-<<<<<<< HEAD
 python = "^3.11.0"
-=======
-python = "3.12.1"
->>>>>>> 5e868904
 attrs = "^23.1.0"
 base36 = "^0.1.1"
 beautifulsoup4 = "^4.12.0"
@@ -21,7 +17,6 @@
 cairosvg = "^2.7.0"
 celery = "^5.3.1"
 cffi = "^1.15.1"
-<<<<<<< HEAD
 cryptography = "^41.0.0"
 dj-database-url = "^2.1.0"
 dj-static = "^0.0.6"
@@ -38,24 +33,6 @@
 django-json-widget = "^1.1.1"
 django-redis = "^5.0.0"
 django-server-status = "^0.5.0"
-=======
-cryptography = "^39.0.1"
-dj-database-url = "^0.5.0"
-dj-static = "^0.0.6"
-Django = "4.2.8"
-django-anymail = {extras = ["mailgun"], version = "^10.0"}
-django-bitfield = "^2.2.0"
-django-cache-memoize = "^0.2.0"
-django-cors-headers = "^3.6.0"
-django-filter = "^2.4.0"
-django-guardian = "^2.4.0"
-django-hijack = "^3.4.1"
-django-imagekit = "^4.1.0"
-django-ipware = "^3.0.7"
-django-json-widget = "^1.0.0"
-django-redis = "^5.2.0"
-django-server-status = "^0.7.0"
->>>>>>> 5e868904
 django-storages = "^1.13.2"
 django-webpack-loader = "^2.0.1"
 djangorestframework = "^3.14.0"
@@ -80,17 +57,10 @@
 requests = "^2.31.0"
 sentry-sdk = "^1.25.1"
 social-auth-app-django = "^5.2.0"
-<<<<<<< HEAD
 static3 = "^0.5.1"
 tldextract = "^5.1.1"
 toolz = "^0.10.0"
 ulid-py = "^1.1.0"
-=======
-static3 = "^0.7.0"
-tldextract = "^2.2.0"
-toolz = "^0.12.0"
-ulid-py = "^0.2.0"
->>>>>>> 5e868904
 urllib3 = "^1.25.10"
 uwsgi = "^2.0.21"
 wrapt = "^1.16.0"
