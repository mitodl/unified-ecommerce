--- conflicted
+++ resolved
@@ -1,8 +1,5 @@
 # pylint: disable=wildcard-import, unused-wildcard-import
-<<<<<<< HEAD
 from unittest.mock import Mock, patch
-=======
->>>>>>> 199e6f14
 
 import pytest
 
