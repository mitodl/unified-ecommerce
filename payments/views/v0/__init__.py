--- conflicted
+++ resolved
@@ -17,12 +17,9 @@
     extend_schema,
     extend_schema_view,
 )
-<<<<<<< HEAD
 from rest_framework import viewsets
-=======
->>>>>>> adac4cc3
 from mitol.payment_gateway.api import PaymentGateway
-from rest_framework import serializers, status, viewsets
+from rest_framework import status, viewsets
 from rest_framework.decorators import api_view, permission_classes
 from rest_framework.permissions import AllowAny, IsAuthenticated
 from rest_framework.response import Response
