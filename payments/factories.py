"""Test factories for payments"""

import faker
from factory import SubFactory, fuzzy
from factory.django import DjangoModelFactory

from payments import models
from system_meta.factories import IntegratedSystemFactory, ProductFactory
from unified_ecommerce.factories import UserFactory

FAKE = faker.Faker()


class BasketFactory(DjangoModelFactory):
    """Factory for Basket"""

    user = SubFactory(UserFactory)
    integrated_system = SubFactory(IntegratedSystemFactory)

    class Meta:
        """Meta options for BasketFactory"""

        model = models.Basket


class BasketItemFactory(DjangoModelFactory):
    """Factory for BasketItem"""

    product = SubFactory(ProductFactory)
    basket = SubFactory(BasketFactory)

    class Meta:
        """Meta options for BasketFactory"""

        model = models.BasketItem


class OrderFactory(DjangoModelFactory):
    """Factory for Order"""

    total_price_paid = fuzzy.FuzzyDecimal(10.00, 10.00)
    purchaser = SubFactory(UserFactory)
<<<<<<< HEAD
    reference_number = FAKE.unique.word()
=======
    integrated_system = SubFactory(IntegratedSystemFactory)
>>>>>>> 2b9699e1

    class Meta:
        """Meta options for BasketFactory"""

        model = models.Order


class TransactionFactory(DjangoModelFactory):
    """Factory for Transaction"""

    order = SubFactory(OrderFactory)
    amount = fuzzy.FuzzyDecimal(10.00, 10.00)

    class Meta:
        """Meta options for BasketFactory"""

        model = models.Transaction


class LineFactory(DjangoModelFactory):
    """Factory for Line"""

    quantity = 1
    order = SubFactory(OrderFactory)

    class Meta:
        """Meta options for BasketFactory"""

        model = models.Line


class BlockedCountryFactory(DjangoModelFactory):
    """Factory for BlockedCountry"""

    country_code = FAKE.unique.country_code(representation="alpha-2")

    class Meta:
        """Meta options for BlockedCountryFactory"""

        model = models.BlockedCountry


class TaxRateFactory(DjangoModelFactory):
    """Factory for TaxRate"""

    country_code = FAKE.unique.country_code(representation="alpha-2")
    tax_rate = fuzzy.FuzzyDecimal(low=0, high=99, precision=4)

    class Meta:
        """Meta options for BlockedCountryFactory"""

        model = models.TaxRate


class DiscountFactory(DjangoModelFactory):
    """Factory for Discount"""

    amount = fuzzy.FuzzyDecimal(low=0, high=99, precision=4)
    payment_type = fuzzy.FuzzyChoice(
        [
            "marketing",
            "sales",
            "financial-assistance",
            "customer-support",
            "staff",
        ]
    )
    discount_type = fuzzy.FuzzyChoice(["dollars-off", "percent-off", "fixed-price"])
    discount_code = FAKE.unique.word()

    class Meta:
        """Meta options for DiscountFactory"""

        model = models.Discount


class CompanyFactory(DjangoModelFactory):
    """Factory for Company"""

    name = FAKE.unique.company()

    class Meta:
        """Meta options for CompanyFactory"""

        model = models.Company


class BulkDiscountCollectionFactory(DjangoModelFactory):
    """Factory for BulkDiscountCollection"""

    prefix = FAKE.unique.word()

    class Meta:
        """Meta options for BulkDiscountCollectionFactory"""

        model = models.BulkDiscountCollection


class RedeemedDiscountFactory(DjangoModelFactory):
    """Factory for RedeemedDiscount"""

    discount = SubFactory(DiscountFactory)
    order = SubFactory(OrderFactory)
    user = SubFactory(UserFactory)

    class Meta:
        """Meta options for RedeemedDiscountFactory"""

        model = models.RedeemedDiscount<|MERGE_RESOLUTION|>--- conflicted
+++ resolved
@@ -40,11 +40,8 @@
 
     total_price_paid = fuzzy.FuzzyDecimal(10.00, 10.00)
     purchaser = SubFactory(UserFactory)
-<<<<<<< HEAD
     reference_number = FAKE.unique.word()
-=======
     integrated_system = SubFactory(IntegratedSystemFactory)
->>>>>>> 2b9699e1
 
     class Meta:
         """Meta options for BasketFactory"""
