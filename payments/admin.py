"""Django Admin for system_meta app"""

from django.contrib import admin
from django.contrib.admin.decorators import display
from mitol.common.admin import TimestampedModelAdmin
from reversion.admin import VersionAdmin
from safedelete.admin import SafeDeleteAdmin, SafeDeleteAdminFilter

from payments import models


@admin.register(models.Basket)
class BasketAdmin(VersionAdmin):
    """Admin for Basket"""

    model = models.Basket
    search_fields = ["user__email", "user__username"]
    list_display = ["id", "user"]
    raw_id_fields = ("user",)


@admin.register(models.BasketItem)
class BasketItemAdmin(VersionAdmin):
    """Admin for BasketItem"""

    model = models.BasketItem
    search_fields = ["product__description", "product__price"]
    list_display = ["id", "product", "quantity"]
    raw_id_fields = ("basket", "product")


class OrderLineInline(admin.TabularInline):
    """Inline editor for lines"""

    model = models.Line
    readonly_fields = [
        "unit_price",
        "discounted_price",
        "tax_money",
        "total_price",
    ]
    min_num = 1
    extra = 0


class OrderTransactionInline(admin.TabularInline):
    """Inline editor for transactions for an Order"""

    def has_add_permission(self, request, obj=None):  # noqa: ARG002
        """Disable adding transactions"""
        return False

    model = models.Transaction
    readonly_fields = ["order", "amount", "data"]
    min_num = 0
    extra = 0
    can_delete = False
    can_add = False


class BaseOrderAdmin(TimestampedModelAdmin):
    """Base admin for Order"""

    search_fields = [
        "id",
        "purchaser__email",
        "purchaser__username",
        "reference_number",
    ]
    list_display = ["id", "state", "get_purchaser", "total_price_paid", "tax"]
    list_fields = ["state"]
    list_filter = ["state"]
    inlines = [OrderLineInline, OrderTransactionInline]
    readonly_fields = ["reference_number"]
    fieldsets = [
        (
            None,
            {
                "fields": [
                    "state",
                    "reference_number",
                    "created_on",
                    "updated_on",
                ]
            },
        ),
        (
            "Purchaser",
            {
                "fields": [
                    "purchaser",
                    "purchaser_ip",
                    "purchaser_taxable_country_code",
                    "purchaser_taxable_geolocation_type",
                    "purchaser_blockable_country_code",
                    "purchaser_blockable_geolocation_type",
                ],
            },
        ),
        (
            "Value",
            {
                "fields": [
                    "subtotal",
                    "discounts_applied",
                    "tax",
                    "total_price_paid",
                ]
            },
        ),
    ]

    def has_change_permission(self, request, obj=None):  # noqa: ARG002
        """Disable adding orders"""
        return False

    @display(description="Purchaser")
    def get_purchaser(self, obj: models.Order):
        """Return the purchaser information for the order"""
        return f"{obj.purchaser.email}"

    @display(description="Tax")
    def get_tax(self, obj: models.Order):
        """Return the tax for the order"""
        return obj.tax

    def get_queryset(self, request):
        """Filter only to pending orders"""
        return (
            super()
            .get_queryset(request)
            .prefetch_related("purchaser", "lines__product_version")
        )


@admin.register(models.Order)
class OrderAdmin(BaseOrderAdmin):
    """Admin for Order"""

    list_display = ["id", "state", "purchaser", "total_price_paid", "reference_number"]
    model = models.Order


@admin.register(models.PendingOrder)
class PendingOrderAdmin(BaseOrderAdmin):
    """Admin for PendingOrder"""

    model = models.PendingOrder

    def get_queryset(self, request):
        """Filter only to pending orders"""
        return super().get_queryset(request).filter(state=models.Order.STATE.PENDING)


@admin.register(models.CanceledOrder)
class CanceledOrderAdmin(BaseOrderAdmin):
    """Admin for CanceledOrder"""

    model = models.CanceledOrder

    def get_queryset(self, request):
        """Filter only to canceled orders"""
        return super().get_queryset(request).filter(state=models.Order.STATE.CANCELED)


@admin.register(models.FulfilledOrder)
class FulfilledOrderAdmin(BaseOrderAdmin):
    """Admin for FulfilledOrder"""

    model = models.FulfilledOrder

    def get_queryset(self, request):
        """Filter only to fulfilled orders"""
        return (
            super()
            .get_queryset(request)
            .prefetch_related("purchaser", "lines__product_version")
            .filter(state=models.Order.STATE.FULFILLED)
        )


@admin.register(models.RefundedOrder)
class RefundedOrderAdmin(BaseOrderAdmin):
    """Admin for RefundedOrder"""

    model = models.RefundedOrder

    def get_queryset(self, request):
        """Filter only to refunded orders"""
        return super().get_queryset(request).filter(state=models.Order.STATE.REFUNDED)


@admin.register(models.Discount)
<<<<<<< HEAD
class DiscountAdmin(VersionAdmin):
=======
class DiscountAdmin(admin.ModelAdmin):
    """Admin for Discount"""

>>>>>>> 2989feff
    model = models.Discount
    search_fields = ["discount_type", "redemption_type", "discount_code"]
    list_display = [
        "id",
        "discount_code",
        "discount_type",
        "amount",
        "redemption_type",
        "payment_type",
    ]
    list_filter = ["discount_type", "redemption_type", "payment_type"]


@admin.register(models.RedeemedDiscount)
class RedeemedDiscountAdmin(admin.ModelAdmin):
    """Admin for RedeemedDiscount"""

    model = models.RedeemedDiscount
    search_fields = ["discount", "order", "user"]
    list_display = [
        "id",
        "discount",
        "order",
        "user",
    ]
    list_filter = ["discount", "order", "user"]

<<<<<<< HEAD
@admin.register(models.BulkDiscountCollection)
class BulkDiscountCollectionAdmin(VersionAdmin):
    """Admin for BulkDiscountCollection"""

    model = models.BulkDiscountCollection
    search_fields = ["prefix"]
    list_display = [
        "prefix",
    ]
    list_filter = ["prefix"]
=======

@admin.register(models.BlockedCountry)
class BlockedCountryAdmin(SafeDeleteAdmin):
    """Admin for BlockedCountry"""

    model = models.BlockedCountry
    list_display = ["country_code", "product"]
    list_filter = [
        SafeDeleteAdminFilter,
        "product",
        "country_code",
    ]


@admin.register(models.TaxRate)
class TaxRateAdmin(SafeDeleteAdmin):
    """Admin for TaxRate"""

    model = models.TaxRate
    list_display = ["tax_rate", "tax_rate_name", "country_code"]
    list_filter = [
        SafeDeleteAdminFilter,
        "tax_rate_name",
        "country_code",
    ]
>>>>>>> 2989feff
<|MERGE_RESOLUTION|>--- conflicted
+++ resolved
@@ -189,15 +189,7 @@
         """Filter only to refunded orders"""
         return super().get_queryset(request).filter(state=models.Order.STATE.REFUNDED)
 
-
-@admin.register(models.Discount)
-<<<<<<< HEAD
 class DiscountAdmin(VersionAdmin):
-=======
-class DiscountAdmin(admin.ModelAdmin):
-    """Admin for Discount"""
-
->>>>>>> 2989feff
     model = models.Discount
     search_fields = ["discount_type", "redemption_type", "discount_code"]
     list_display = [
@@ -225,7 +217,6 @@
     ]
     list_filter = ["discount", "order", "user"]
 
-<<<<<<< HEAD
 @admin.register(models.BulkDiscountCollection)
 class BulkDiscountCollectionAdmin(VersionAdmin):
     """Admin for BulkDiscountCollection"""
@@ -236,7 +227,6 @@
         "prefix",
     ]
     list_filter = ["prefix"]
-=======
 
 @admin.register(models.BlockedCountry)
 class BlockedCountryAdmin(SafeDeleteAdmin):
@@ -261,5 +251,4 @@
         SafeDeleteAdminFilter,
         "tax_rate_name",
         "country_code",
-    ]
->>>>>>> 2989feff
+    ]