"""Models for payment processing."""
# ruff: noqa: TD002,TD003,FIX002

import logging
import re
import uuid

from django.conf import settings
from django.contrib.auth import get_user_model
from django.core.exceptions import ValidationError
from django.db import models, transaction
from django.utils.functional import cached_property
from mitol.common.models import TimestampedModel
from reversion.models import Version

from system_meta.models import Product
from unified_ecommerce.constants import (
    POST_SALE_SOURCE_REDIRECT,
    TRANSACTION_TYPE_PAYMENT,
    TRANSACTION_TYPE_REFUND,
    TRANSACTION_TYPES,
)
from unified_ecommerce.plugin_manager import get_plugin_manager

User = get_user_model()
log = logging.getLogger(__name__)
pm = get_plugin_manager()


class Basket(TimestampedModel):
    """Represents a User's basket."""

    user = models.OneToOneField(User, on_delete=models.CASCADE, related_name="basket")

    def compare_to_order(self, order):
        """
        Compare this basket with the specified order. An order is considered
        equal to the basket if it meets these criteria:
        - Users match
        - Products match on each line
        - Discounts match
        """
        if self.user != order.purchaser:
            return False

        basket_products = {item.product for item in self.basket_items.all()}
        order_products = {line.product for line in order.lines.all()}

        return basket_products == order_products

    def get_products(self):
        """
        Return the products that have been added to the basket so far.
        """

        return [item.product for item in self.basket_items.all()]

    @staticmethod
    def establish_basket(request):
        """
        Get or create the user's basket.

        Args:
        request (HttpRequest): The HTTP request.
        system (IntegratedSystem): The system to associate with the basket.
        """
        user = request.user
        (basket, is_new) = Basket.objects.filter(user=user).get_or_create(
            defaults={"user": user}
        )

        if is_new:
            basket.save()

        return basket


class BasketItem(TimestampedModel):
    """Represents one or more products in a user's basket."""

    product = models.ForeignKey(
        Product, on_delete=models.CASCADE, related_name="basket_item"
    )
    basket = models.ForeignKey(
        Basket, on_delete=models.CASCADE, related_name="basket_items"
    )
    quantity = models.PositiveIntegerField(default=1)

    @cached_property
    def discounted_price(self):
        """
        Return the price of the product with discounts.

        TODO: we don't have discounts yet, so this needs to be filled out when we do.
        """
        return self.base_price

    @cached_property
    def base_price(self):
        """Return the total price of the basket item without discounts."""
        return self.product.price * self.quantity


class Order(TimestampedModel):
    """An order containing information for a purchase."""

    class STATE:
        """Possible states for an order."""

        PENDING = "pending"
        FULFILLED = "fulfilled"
        CANCELED = "canceled"
        DECLINED = "declined"
        ERRORED = "errored"
        REFUNDED = "refunded"
        REVIEW = "review"
        PARTIALLY_REFUNDED = "partially_refunded"

        choices = [
            (PENDING, "Pending"),
            (FULFILLED, "Fulfilled"),
            (CANCELED, "Canceled"),
            (REFUNDED, "Refunded"),
            (DECLINED, "Declined"),
            (ERRORED, "Errored"),
            (REVIEW, "Review"),
        ]

    state = models.CharField(default=STATE.PENDING, choices=STATE.choices)
    purchaser = models.ForeignKey(
        User,
        on_delete=models.CASCADE,
        related_name="orders",
    )
    total_price_paid = models.DecimalField(
        decimal_places=5,
        max_digits=20,
    )
    reference_number = models.CharField(max_length=255, default="", blank=True)

    # override save method to auto-fill generated_rerefence_number
    def save(self, *args, **kwargs):
        """Save the order."""

        log.info("Saving order %s", self.id)

        # initial save in order to get primary key for new order
        super().save(*args, **kwargs)

        # can't insert twice because it'll try to insert with a PK now
        kwargs.pop("force_insert", None)

        # if we don't have a generated reference number, we generate one and save again
        if self.reference_number is None or len(self.reference_number) == 0:
            log.info("Generating reference number for order %s", self.id)
            self.reference_number = self._generate_reference_number()
            super().save(*args, **kwargs)

    # Flag to determine if the order is in review status - if it is, then
    # we need to not step on the basket that may or may not exist when it is
    # accepted
    @property
    def is_review(self):
        """Return if the order is in review status"""
        return self.state == Order.STATE.REVIEW

    @property
    def is_fulfilled(self):
        """Return if the order is fulfilled"""
        return self.state == Order.STATE.FULFILLED

    def fulfill(self, payment_data, source=POST_SALE_SOURCE_REDIRECT):
        """Fufill the order."""
        # record the transaction
        try:
            self.create_transaction(payment_data)

            self.state = Order.STATE.FULFILLED
            self.save()

            # trigger post-sale events
            self.handle_post_sale(source=source)

<<<<<<< HEAD
            self.state = Order.STATE.FULFILLED
            self.save()
        except Exception:  # pylint: disable=broad-except  # noqa: BLE001
=======
            # send the receipt emails
            self.send_ecommerce_order_receipt()
        except Exception as e:  # pylint: disable=broad-except
            log.exception(
                "Error occurred fulfilling order %s", self.reference_number, exc_info=e
            )
>>>>>>> 85f3dd57
            self.errored()

    def cancel(self):
        """Cancel this order"""
        self.state = Order.STATE.CANCELED
        self.save()

    def decline(self):
        """Decline this order"""
        self.state = Order.STATE.DECLINED
        self.save()

        return self

    def errored(self):
        """Error this order"""
        self.state = Order.STATE.ERRORED
        self.save()

    def refund(self, *, api_response_data, **kwargs):
        """Issue a refund"""
        raise NotImplementedError

    def _generate_reference_number(self):
        """Generate the order reference number"""
        return (
            f"{settings.MITOL_UE_REFERENCE_NUMBER_PREFIX}-"
            f"{settings.ENVIRONMENT}-{self.id}"
        )

    def __str__(self):
        """Generate a string representation of the order"""
        return (
            f"{self.state.capitalize()} Order for {self.purchaser.username}"
            f" ({self.purchaser.email})"
        )

    @staticmethod
    def decode_reference_number(refno):
        """Decode the reference number"""
        return re.sub(rf"^.*-{settings.ENVIRONMENT}-", "", refno)

    def create_transaction(self, payment_data):
        """
        Create the transaction record for the order. This contains payment
        processor-specific data.
        """
        try:
            transaction_id = payment_data.get("transaction_id")
            amount = payment_data.get("amount")
            # There are two use cases:
            # No payment required - no cybersource involved, so we need to generate
            # a UUID as transaction id
            # Payment STATE_ACCEPTED - there should always be transaction_id in payment
            # data, if not, throw ValidationError
            if amount == 0 and transaction_id is None:
                transaction_id = uuid.uuid1()
            elif transaction_id is None:
                exception_message = (
                    "Failed to record transaction: Missing transaction id"
                    " from payment API response"
                )
                raise ValidationError(exception_message)  # noqa: TRY301

            self.transactions.get_or_create(
                transaction_id=transaction_id,
                data=payment_data,
                amount=self.total_price_paid,
            )
        except Exception:  # pylint: disable=broad-except  # noqa: BLE001
            self.errored()

    def handle_post_sale(self, source=POST_SALE_SOURCE_REDIRECT):
        """
        Trigger post-sale events. This is where we used to have the logic to create
        courseruns enrollments and stuff.
        """

<<<<<<< HEAD
=======
        log.info("Running post-sale events")

        pm.hook.post_sale(order_id=self.id, source=source)

    def send_ecommerce_order_receipt(self):
        """
        Send the receipt email.

        TODO: add email
        """

>>>>>>> 85f3dd57

class PendingOrder(Order):
    """An order that is pending payment"""

    @transaction.atomic
    def _get_or_create(self, products: list[Product], user: User):
        """
        Return a singleton PendingOrder for the given products and user.

        Args:
        - products (List[Product]): List of Products associated with the
            PendingOrder.
        - user (User): The user expected to be associated with the PendingOrder.
        - discounts (List[Discounts]): List of Discounts to apply to each Line
            associated with the order.
            (TODO: update when the discounts code is migrated.)

        Returns:
            PendingOrder: the retrieved or created PendingOrder.
        """
        try:
            # Get the details from each Product.
            product_versions = [
                Version.objects.get_for_object(product).first() for product in products
            ]

            # Get or create a PendingOrder
            # TODO: we prefetched the discounts here
            orders = Order.objects.select_for_update().filter(
                lines__product_version__in=product_versions,
                state=Order.STATE.PENDING,
                purchaser=user,
            )
            # Previously, multiple PendingOrders could be created for a single user
            # for the same product, if multiple exist, grab the first.
            if orders:
                order = orders.first()
                # TODO: this should clear discounts from the order here

                order.refresh_from_db()
            else:
                order = Order.objects.create(
                    state=Order.STATE.PENDING,
                    purchaser=user,
                    total_price_paid=0,
                )

            # TODO: Apply any discounts to the PendingOrder

            # Create or get Line for each product.
            # Calculate the Order total based on Lines and discount.
            total = 0
            for product_version in product_versions:
                line, created = order.lines.get_or_create(
                    order=order,
                    product_version=product_version,
                    defaults={
                        "quantity": 1,
                    },
                )
                total += line.discounted_price
                log.debug(
                    "%s line %s product %s",
                    ("Created" if created else "Updated"),
                    line,
                    product_version.field_dict["sku"],
                )
                line.save()

            order.total_price_paid = total

        except Exception:  # pylint: disable=broad-except  # noqa: BLE001
            order.state = Order.STATE.ERRORED

        order.save()

        return order

    @classmethod
    def create_from_basket(cls, basket: Basket):
        """
        Create a new pending order from a basket

        Args:
            basket (Basket):  the user's basket to create an order for

        Returns:
            PendingOrder: the created pending order
        """
        products = basket.get_products()

        log.debug("Products to add to order: %s", products)

        return cls._get_or_create(cls, products, basket.user)

    @classmethod
    def create_from_product(cls, product: Product, user: User):
        """
        Create a new pending order from a product

        Args:
        - product (Product): the product to create an order for
        - user (User): the user to create an order for
        - discount (Discount): the discount code to create an order discount redemption

        Returns:
            PendingOrder: the created pending order
        """

        return cls._get_or_create(cls, [product], user)

    class Meta:
        """Model meta options"""

        proxy = True


class FulfilledOrder(Order):
    """An order that has a fulfilled payment"""

    def refund(self, *, api_response_data: dict | None = None, **kwargs):
        """
        Record the refund, then trigger any post-refund events.

        Args:
        - api_response_data (dict|None): Response from the payment gateway for the
            refund, if any

        Keyword Args:
        - amount: amount that was refunded
        - reason:  reason for refunding the order

        Returns:
        - Object (Transaction): the refund transaction object for the refund.
        """
        try:
            amount = kwargs.get("amount")
            reason = kwargs.get("reason")

            transaction_id = api_response_data.get("id")
            if transaction_id is None:
                exception_message = (
                    "Failed to record transaction: Missing transaction id"
                    " from refund API response"
                )
                raise ValidationError(exception_message)  # noqa: TRY301

            refund_transaction, _ = self.transactions.get_or_create(
                transaction_id=transaction_id,
                data=api_response_data,
                amount=amount,
                transaction_type=TRANSACTION_TYPE_REFUND,
                reason=reason,
            )
            self.state = Order.STATE.REFUNDED
            self.save()

            # TODO: send_order_refund_email.delay(self.id)
            # (and any other post-refund events)

            return refund_transaction  # noqa: TRY300
        except Exception:  # pylint: disable=broad-except  # noqa: BLE001
            self.errored()

    class Meta:
        """Model meta options."""

        proxy = True


class ReviewOrder(Order):
    """An order that has been placed under review by the payment processor."""

    class Meta:
        """Model meta options."""

        proxy = True


class CanceledOrder(Order):
    """
    An order that is canceled.

    The state of this can't be altered further.
    """

    class Meta:
        """Model meta options."""

        proxy = True


class RefundedOrder(Order):
    """
    An order that is refunded.

    The state of this can't be altered further.
    """

    class Meta:
        """Model meta options."""

        proxy = True


class DeclinedOrder(Order):
    """
    An order that is declined.

    The state of this can't be altered further.
    """

    class Meta:
        """Model meta options."""

        proxy = True


class ErroredOrder(Order):
    """
    An order that is errored.

    The state of this can't be altered further.
    """

    class Meta:
        """Model meta options."""

        proxy = True


class PartiallyRefundedOrder(Order):
    """
    An order that is partially refunded.

    The state of this can't be altered further.
    """

    class Meta:
        """Model meta options."""

        proxy = True


class Line(TimestampedModel):
    """A line in an Order."""

    def _order_line_product_versions():
        """Return a Q object filtering to Versions for Products"""
        return models.Q()

    order = models.ForeignKey(
        "payments.Order",
        on_delete=models.CASCADE,
        related_name="lines",
    )
    product_version = models.ForeignKey(
        Version,
        limit_choices_to=_order_line_product_versions,
        on_delete=models.CASCADE,
    )
    quantity = models.PositiveIntegerField()

    class Meta:
        """Model meta options."""

        constraints = [
            models.UniqueConstraint(
                fields=["order_id", "product_version_id"],
                name="unique_order_purchased_object",
            )
        ]

    @property
    def item_description(self):
        """Return the item description"""
        return self.product_version.field_dict["description"]

    @property
    def unit_price(self):
        """Return the price of the product"""
        return self.product_version.field_dict["price"]

    @cached_property
    def total_price(self):
        """Return the price of the product"""
        return self.unit_price * self.quantity

    @cached_property
    def discounted_price(self):
        """Return the price of the product with discounts"""
        return self.total_price

    @cached_property
    def product(self):
        """Return the product associated with the line"""
        return Product.resolve_product_version(
            Product.all_objects.get(pk=self.product_version.field_dict["id"]),
            self.product_version,
        )

    def __str__(self):
        """Return string version of the line."""
        return f"{self.product_version}"


class Transaction(TimestampedModel):
    """A transaction on an order, generally a payment but can also cover refunds"""

    # Per CyberSourse, Request ID should be 22 digits
    transaction_id = models.CharField(max_length=255, unique=True)

    order = models.ForeignKey(
        "payments.Order", on_delete=models.CASCADE, related_name="transactions"
    )
    amount = models.DecimalField(
        decimal_places=5,
        max_digits=20,
    )
    data = models.JSONField()
    transaction_type = models.TextField(
        choices=TRANSACTION_TYPES,
        default=TRANSACTION_TYPE_PAYMENT,
        null=False,
        max_length=20,
    )
    reason = models.CharField(max_length=255, blank=True)<|MERGE_RESOLUTION|>--- conflicted
+++ resolved
@@ -181,18 +181,16 @@
             # trigger post-sale events
             self.handle_post_sale(source=source)
 
-<<<<<<< HEAD
             self.state = Order.STATE.FULFILLED
             self.save()
-        except Exception:  # pylint: disable=broad-except  # noqa: BLE001
-=======
+
             # send the receipt emails
             self.send_ecommerce_order_receipt()
         except Exception as e:  # pylint: disable=broad-except
             log.exception(
                 "Error occurred fulfilling order %s", self.reference_number, exc_info=e
             )
->>>>>>> 85f3dd57
+
             self.errored()
 
     def cancel(self):
@@ -271,8 +269,6 @@
         courseruns enrollments and stuff.
         """
 
-<<<<<<< HEAD
-=======
         log.info("Running post-sale events")
 
         pm.hook.post_sale(order_id=self.id, source=source)
@@ -283,8 +279,6 @@
 
         TODO: add email
         """
-
->>>>>>> 85f3dd57
 
 class PendingOrder(Order):
     """An order that is pending payment"""
