"""Models for payment processing."""
# ruff: noqa: TD002,TD003,FIX002

import logging
import re
import uuid

from django.conf import settings
from django.contrib.auth import get_user_model
from django.core.exceptions import ValidationError
from django.db import models, transaction
from django.utils.functional import cached_property
from mitol.common.models import TimestampedModel
from reversion.models import Version

from system_meta.models import Product
from unified_ecommerce.constants import (
    TRANSACTION_TYPE_PAYMENT,
    TRANSACTION_TYPE_REFUND,
    TRANSACTION_TYPES,
)

User = get_user_model()
logger = logging.getLogger(__name__)


class Basket(TimestampedModel):
    """Represents a User's basket."""

    user = models.OneToOneField(User, on_delete=models.CASCADE, related_name="basket")

    def compare_to_order(self, order):
        """
        Compare this basket with the specified order. An order is considered
        equal to the basket if it meets these criteria:
        - Users match
        - Products match on each line
        - Discounts match
        """
        if self.user != order.purchaser:
            return False

        all_items_found = self.basket_items.count() == order.lines.count()

        if all_items_found:
            for basket_item in self.basket_items.all():
                for order_item in order.lines.all():
                    if order_item.product != basket_item.product:
                        all_items_found = False

        return all_items_found

    def get_products(self):
        """
        Return the products that have been added to the basket so far.
        """

        return [item.product for item in self.basket_items.all()]

    @staticmethod
    def establish_basket(request):
        """
        Get or create the user's basket.

        Args:
        request (HttpRequest): The HTTP request.
        system (IntegratedSystem): The system to associate with the basket.
        """
        user = request.user
        (basket, is_new) = Basket.objects.filter(user=user).get_or_create(
            defaults={"user": user}
        )

        if is_new:
            basket.save()

        return basket


class BasketItem(TimestampedModel):
    """Represents one or more products in a user's basket."""

    product = models.ForeignKey(
        Product, on_delete=models.CASCADE, related_name="basket_item"
    )
    basket = models.ForeignKey(
        Basket, on_delete=models.CASCADE, related_name="basket_items"
    )
    quantity = models.PositiveIntegerField(default=1)

    @cached_property
    def discounted_price(self):
        """
        Return the price of the product with discounts.

        TODO: we don't have discounts yet, so this needs to be filled out when we do.
        """
        return self.base_price

    @cached_property
    def base_price(self):
        """Return the total price of the basket item without discounts."""
        return self.product.price * self.quantity


class Order(TimestampedModel):
    """An order containing information for a purchase."""

    class STATE:
        """Possible states for an order."""

        PENDING = "pending"
        FULFILLED = "fulfilled"
        CANCELED = "canceled"
        DECLINED = "declined"
        ERRORED = "errored"
        REFUNDED = "refunded"
        REVIEW = "review"
        PARTIALLY_REFUNDED = "partially_refunded"

        choices = [
            (PENDING, "Pending"),
            (FULFILLED, "Fulfilled"),
            (CANCELED, "Canceled"),
            (REFUNDED, "Refunded"),
            (DECLINED, "Declined"),
            (ERRORED, "Errored"),
            (REVIEW, "Review"),
        ]

    state = models.CharField(default=STATE.PENDING, choices=STATE.choices)
    purchaser = models.ForeignKey(
        User,
        on_delete=models.CASCADE,
        related_name="orders",
    )
    total_price_paid = models.DecimalField(
        decimal_places=5,
        max_digits=20,
    )
    reference_number = models.CharField(max_length=255, default="", blank=True)

    # override save method to auto-fill generated_rerefence_number
    def save(self, *args, **kwargs):
        """Save the order."""

        logger.info("Saving order %s", self.id)

        # initial save in order to get primary key for new order
        super().save(*args, **kwargs)

        # can't insert twice because it'll try to insert with a PK now
        kwargs.pop("force_insert", None)

        # if we don't have a generated reference number, we generate one and save again
        if self.reference_number is None or len(self.reference_number) == 0:
            logger.info("Generating reference number for order %s", self.id)
            self.reference_number = self._generate_reference_number()
            super().save(*args, **kwargs)

    # Flag to determine if the order is in review status - if it is, then
    # we need to not step on the basket that may or may not exist when it is
    # accepted
    @property
    def is_review(self):
        """Return if the order is in review status"""
        return self.state == Order.STATE.REVIEW

    @property
    def is_fulfilled(self):
        """Return if the order is fulfilled"""
        return self.state == Order.STATE.FULFILLED

    def fulfill(self, payment_data):
        """Fufill the order."""
        # record the transaction
        try:
            self.create_transaction(payment_data)

            # trigger post-sale events
            transaction.on_commit(self.handle_post_sale)

            # send the receipt emails
            transaction.on_commit(self.send_ecommerce_order_receipt)

            self.state = Order.STATE.FULFILLED
            self.save()
        except Exception:  # pylint: disable=broad-except  # noqa: BLE001
            self.errored()

    def cancel(self):
        """Cancel this order"""
        self.state = Order.STATE.CANCELED
        self.save()

    def decline(self):
        """Decline this order"""
        self.state = Order.STATE.DECLINED
        self.save()

        return self

    def errored(self):
        """Error this order"""
        self.state = Order.STATE.ERRORED
        self.save()

    def refund(self, *, api_response_data, **kwargs):
        """Issue a refund"""
        raise NotImplementedError

    def _generate_reference_number(self):
        """Generate the order reference number"""
        return (
            f"{settings.MITOL_UE_REFERENCE_NUMBER_PREFIX}-"
            f"{settings.ENVIRONMENT}-{self.id}"
        )

    def __str__(self):
        """Generate a string representation of the order"""
        return (
            f"{self.state.capitalize()} Order for {self.purchaser.username}"
            f" ({self.purchaser.email})"
        )

    @staticmethod
    def decode_reference_number(refno):
        """Decode the reference number"""
        return re.sub(rf"^.*-{settings.ENVIRONMENT}-", "", refno)

    def create_transaction(self, payment_data):
        """
        Create the transaction record for the order. This contains payment
        processor-specific data.
        """
        try:
            transaction_id = payment_data.get("transaction_id")
            amount = payment_data.get("amount")
            # There are two use cases:
            # No payment required - no cybersource involved, so we need to generate
            # a UUID as transaction id
            # Payment STATE_ACCEPTED - there should always be transaction_id in payment
            # data, if not, throw ValidationError
            if amount == 0 and transaction_id is None:
                transaction_id = uuid.uuid1()
            elif transaction_id is None:
                exception_message = (
                    "Failed to record transaction: Missing transaction id"
                    " from payment API response"
                )
                raise ValidationError(exception_message)  # noqa: TRY301

            self.transactions.get_or_create(
                transaction_id=transaction_id,
                data=payment_data,
                amount=self.total_price_paid,
            )
        except Exception:  # pylint: disable=broad-except  # noqa: BLE001
            self.errored()

    def handle_post_sale(self):
        """
        Trigger post-sale events. This is where we used to have the logic to create
        courseruns enrollments and stuff.

        TODO: this should be implemented using Pluggy to figure out what to send back
        to the connected system.
        """

    def send_ecommerce_order_receipt(self):
        """
        Send the receipt email.

        TODO: add email
        """


class PendingOrder(Order):
    """An order that is pending payment"""

    @transaction.atomic
    def _get_or_create(self, products: list[Product], user: User):
        """
        Return a singleton PendingOrder for the given products and user.

        Args:
        - products (List[Product]): List of Products associated with the
            PendingOrder.
        - user (User): The user expected to be associated with the PendingOrder.
        - discounts (List[Discounts]): List of Discounts to apply to each Line
            associated with the order.
            (TODO: update when the discounts code is migrated.)

        Returns:
            PendingOrder: the retrieved or created PendingOrder.
        """
        try:
            # Get the details from each Product.
            product_versions = [
                Version.objects.get_for_object(product).first() for product in products
            ]

            # Get or create a PendingOrder
            # TODO: we prefetched the discounts here
            orders = Order.objects.select_for_update().filter(
                lines__product_version__in=product_versions,
                state=Order.STATE.PENDING,
                purchaser=user,
            )
            # Previously, multiple PendingOrders could be created for a single user
            # for the same product, if multiple exist, grab the first.
            if orders:
                order = orders.first()
                # TODO: this should clear discounts from the order here

                order.refresh_from_db()
            else:
                order = Order.objects.create(
                    state=Order.STATE.PENDING,
                    purchaser=user,
                    total_price_paid=0,
                )

            # TODO: Apply any discounts to the PendingOrder

            # Create or get Line for each product.
            # Calculate the Order total based on Lines and discount.
            total = 0
            for i, _ in enumerate(products):
                line, _ = order.lines.get_or_create(
                    order=order,
                    defaults={
                        "product_version": product_versions[i],
                        "quantity": 1,
                    },
                )
                total += line.discounted_price

            order.total_price_paid = total

        except Exception:  # pylint: disable=broad-except  # noqa: BLE001
            order.state = Order.STATE.ERRORED

        order.save()

        return order

    @classmethod
    def create_from_basket(cls, basket: Basket):
        """
        Create a new pending order from a basket

        Args:
            basket (Basket):  the user's basket to create an order for

        Returns:
            PendingOrder: the created pending order
        """
        products = basket.get_products()
        return cls._get_or_create(cls, products, basket.user)

    @classmethod
    def create_from_product(cls, product: Product, user: User):
        """
        Create a new pending order from a product

        Args:
        - product (Product): the product to create an order for
        - user (User): the user to create an order for
        - discount (Discount): the discount code to create an order discount redemption

        Returns:
            PendingOrder: the created pending order
        """

        return cls._get_or_create(cls, [product], user)

    class Meta:
        """Model meta options"""

        proxy = True


class FulfilledOrder(Order):
    """An order that has a fulfilled payment"""

    def refund(self, *, api_response_data: dict | None = None, **kwargs):
        """
        Record the refund, then trigger any post-refund events.

        Args:
        - api_response_data (dict|None): Response from the payment gateway for the
            refund, if any

        Keyword Args:
        - amount: amount that was refunded
        - reason:  reason for refunding the order

        Returns:
        - Object (Transaction): the refund transaction object for the refund.
        """
        try:
            amount = kwargs.get("amount")
            reason = kwargs.get("reason")

            transaction_id = api_response_data.get("id")
            if transaction_id is None:
                exception_message = (
                    "Failed to record transaction: Missing transaction id"
                    " from refund API response"
                )
                raise ValidationError(exception_message)  # noqa: TRY301

            refund_transaction, _ = self.transactions.get_or_create(
                transaction_id=transaction_id,
                data=api_response_data,
                amount=amount,
                transaction_type=TRANSACTION_TYPE_REFUND,
                reason=reason,
            )
            self.state = Order.STATE.REFUNDED
            self.save()

            # TODO: send_order_refund_email.delay(self.id)
            # (and any other post-refund events)

<<<<<<< HEAD
            return refund_transaction  # noqa: TRY300
        except Exception as e: # pylint: disable=broad-except  # noqa: BLE001
=======
            return refund_transaction
        except Exception:  # pylint: disable=broad-except  # noqa: BLE001
>>>>>>> 351d6c84
            self.errored()

    class Meta:
        """Model meta options."""

        proxy = True


class ReviewOrder(Order):
    """An order that has been placed under review by the payment processor."""

    class Meta:
        """Model meta options."""

        proxy = True


class CanceledOrder(Order):
    """
    An order that is canceled.

    The state of this can't be altered further.
    """

    class Meta:
        """Model meta options."""

        proxy = True


class RefundedOrder(Order):
    """
    An order that is refunded.

    The state of this can't be altered further.
    """

    class Meta:
        """Model meta options."""

        proxy = True


class DeclinedOrder(Order):
    """
    An order that is declined.

    The state of this can't be altered further.
    """

    class Meta:
        """Model meta options."""

        proxy = True


class ErroredOrder(Order):
    """
    An order that is errored.

    The state of this can't be altered further.
    """

    class Meta:
        """Model meta options."""

        proxy = True


class PartiallyRefundedOrder(Order):
    """
    An order that is partially refunded.

    The state of this can't be altered further.
    """

    class Meta:
        """Model meta options."""

        proxy = True


class Line(TimestampedModel):
    """A line in an Order."""

    def _order_line_product_versions():
        """Return a Q object filtering to Versions for Products"""
        return models.Q()

    order = models.ForeignKey(
        "payments.Order",
        on_delete=models.CASCADE,
        related_name="lines",
    )
    product_version = models.ForeignKey(
        Version,
        limit_choices_to=_order_line_product_versions,
        on_delete=models.CASCADE,
    )
    quantity = models.PositiveIntegerField()

    class Meta:
        """Model meta options."""

        constraints = [
            models.UniqueConstraint(
                fields=["order_id", "product_version_id"],
                name="unique_order_purchased_object",
            )
        ]

    @property
    def item_description(self):
        """Return the item description"""
        return self.product_version.field_dict["description"]

    @property
    def unit_price(self):
        """Return the price of the product"""
        return self.product_version.field_dict["price"]

    @cached_property
    def total_price(self):
        """Return the price of the product"""
        return self.unit_price * self.quantity

    @cached_property
    def discounted_price(self):
        """Return the price of the product with discounts"""
        return self.total_price

    @cached_property
    def product(self):
        """Return the product associated with the line"""
        return Product.resolve_product_version(
            Product.all_objects.get(pk=self.product_version.field_dict["id"]),
            self.product_version,
        )

    def __str__(self):
        """Return string version of the line."""
        return f"{self.product_version}"


class Transaction(TimestampedModel):
    """A transaction on an order, generally a payment but can also cover refunds"""

    # Per CyberSourse, Request ID should be 22 digits
    transaction_id = models.CharField(max_length=255, unique=True)

    order = models.ForeignKey(
        "payments.Order", on_delete=models.CASCADE, related_name="transactions"
    )
    amount = models.DecimalField(
        decimal_places=5,
        max_digits=20,
    )
    data = models.JSONField()
    transaction_type = models.TextField(
        choices=TRANSACTION_TYPES,
        default=TRANSACTION_TYPE_PAYMENT,
        null=False,
        max_length=20,
    )
    reason = models.CharField(max_length=255, blank=True)<|MERGE_RESOLUTION|>--- conflicted
+++ resolved
@@ -424,13 +424,8 @@
             # TODO: send_order_refund_email.delay(self.id)
             # (and any other post-refund events)
 
-<<<<<<< HEAD
             return refund_transaction  # noqa: TRY300
         except Exception as e: # pylint: disable=broad-except  # noqa: BLE001
-=======
-            return refund_transaction
-        except Exception:  # pylint: disable=broad-except  # noqa: BLE001
->>>>>>> 351d6c84
             self.errored()
 
     class Meta:
