"""Models for payment processing."""
# ruff: noqa: TD002,TD003,FIX002

import logging
import re
import uuid
from datetime import timezone
from decimal import Decimal

from django.conf import settings
from django.contrib.auth import get_user_model
from django.core.exceptions import ValidationError
from django.db import models, transaction
from django.utils.functional import cached_property
from mitol.common.models import TimestampedModel
from reversion.models import Version

from system_meta.models import IntegratedSystem, Product
from unified_ecommerce.constants import (
    DISCOUNT_TYPES,
    PAYMENT_TYPES,
    POST_SALE_SOURCE_REDIRECT,
    REDEMPTION_TYPES,
    TRANSACTION_TYPE_PAYMENT,
    TRANSACTION_TYPE_REFUND,
    TRANSACTION_TYPES,
)
from unified_ecommerce.plugin_manager import get_plugin_manager

User = get_user_model()
log = logging.getLogger(__name__)
pm = get_plugin_manager()


class Basket(TimestampedModel):
    """Represents a User's basket."""

    user = models.ForeignKey(User, on_delete=models.CASCADE, related_name="basket")
    integrated_system = models.ForeignKey(
        IntegratedSystem, on_delete=models.CASCADE, related_name="basket"
    )

    def compare_to_order(self, order):
        """
        Compare this basket with the specified order. An order is considered
        equal to the basket if it meets these criteria:
        - Users match
        - Products match on each line
        - Discounts match
        """
        if self.user != order.purchaser:
            return False

        basket_products = {item.product for item in self.basket_items.all()}
        order_products = {line.product for line in order.lines.all()}

        return basket_products == order_products

    def get_products(self):
        """
        Return the products that have been added to the basket so far.
        """

        return [item.product for item in self.basket_items.all()]

    @staticmethod
    def establish_basket(request, integrated_system: IntegratedSystem):
        """
        Get or create the user's basket.

        Args:
        request (HttpRequest): The HTTP request.
        system (IntegratedSystem): The system to associate with the basket.
        """
        user = request.user
        (basket, is_new) = Basket.objects.filter(
            user=user, integrated_system=integrated_system
        ).get_or_create(defaults={"user": user, "integrated_system": integrated_system})

        if is_new:
            basket.save()

        return basket

    constraints = [
        models.UniqueConstraint(
            fields=["user", "integrated_system"],
            name="unique_user_integrated_system",
        ),
    ]

    def apply_discount(self, discount_id):
        """
        Apply a discount to the order.

        Args:
        - discount (Discount): the discount to apply.
        """
        self.discounts.add(Discount.objects.get(pk=discount_id))
        self.save()
        return self


class BasketItem(TimestampedModel):
    """Represents one or more products in a user's basket."""

    product = models.ForeignKey(
        Product, on_delete=models.CASCADE, related_name="basket_item"
    )
    basket = models.ForeignKey(
        Basket, on_delete=models.CASCADE, related_name="basket_items"
    )
    quantity = models.PositiveIntegerField(default=1)

    @cached_property
    def discounted_price(self):
        """Return the price of the basket item with applicable discounts."""
        # Check if discounts exist
        # check if the discount is applicable to the product
        # check if the discount is applicable to the the product's integrated system
        # if discount doesn't have product or integrated system, apply it
        if self.basket.discounts.exists():
            applicable_discounts = []
            for discount in self.basket.discounts.all():
                if (
                    discount.product is None
                    or discount.product == self.product
                    or discount.integrated_system is not None
                    and discount.integrated_system == self.basket.integrated_system
                ):
                    applicable_discounts.append(discount)  # noqa: PERF401
            return min(
                applicable_discounts,
                key=lambda discount: discount.product_price_with_discount(self.product),
            )
        return None

    @cached_property
    def base_price(self):
        """Return the total price of the basket item without discounts."""
        return self.product.price * self.quantity


class Order(TimestampedModel):
    """An order containing information for a purchase."""

    class STATE:
        """Possible states for an order."""

        PENDING = "pending"
        FULFILLED = "fulfilled"
        CANCELED = "canceled"
        DECLINED = "declined"
        ERRORED = "errored"
        REFUNDED = "refunded"
        REVIEW = "review"
        PARTIALLY_REFUNDED = "partially_refunded"

        choices = [
            (PENDING, "Pending"),
            (FULFILLED, "Fulfilled"),
            (CANCELED, "Canceled"),
            (REFUNDED, "Refunded"),
            (DECLINED, "Declined"),
            (ERRORED, "Errored"),
            (REVIEW, "Review"),
        ]

    state = models.CharField(default=STATE.PENDING, choices=STATE.choices)
    purchaser = models.ForeignKey(
        User,
        on_delete=models.CASCADE,
        related_name="orders",
    )
    total_price_paid = models.DecimalField(
        decimal_places=5,
        max_digits=20,
    )
    reference_number = models.CharField(max_length=255, default="", blank=True)

    # override save method to auto-fill generated_rerefence_number
    def save(self, *args, **kwargs):
        """Save the order."""

        log.info("Saving order %s", self.id)

        # initial save in order to get primary key for new order
        super().save(*args, **kwargs)

        # can't insert twice because it'll try to insert with a PK now
        kwargs.pop("force_insert", None)

        # if we don't have a generated reference number, we generate one and save again
        if self.reference_number is None or len(self.reference_number) == 0:
            log.info("Generating reference number for order %s", self.id)
            self.reference_number = self._generate_reference_number()
            super().save(*args, **kwargs)

    # Flag to determine if the order is in review status - if it is, then
    # we need to not step on the basket that may or may not exist when it is
    # accepted
    @property
    def is_review(self):
        """Return if the order is in review status"""
        return self.state == Order.STATE.REVIEW

    @property
    def is_fulfilled(self):
        """Return if the order is fulfilled"""
        return self.state == Order.STATE.FULFILLED

    def fulfill(self, payment_data, source=POST_SALE_SOURCE_REDIRECT):
        """Fufill the order."""
        # record the transaction
        try:
            self.create_transaction(payment_data)

            self.state = Order.STATE.FULFILLED
            self.save()

            # trigger post-sale events
            self.handle_post_sale(source=source)

            self.state = Order.STATE.FULFILLED
            self.save()

            # send the receipt emails
            self.send_ecommerce_order_receipt()
        except Exception as e:  # pylint: disable=broad-except
            log.exception(
                "Error occurred fulfilling order %s", self.reference_number, exc_info=e
            )

            self.errored()

    def cancel(self):
        """Cancel this order"""
        self.state = Order.STATE.CANCELED
        self.save()

    def decline(self):
        """Decline this order"""
        self.state = Order.STATE.DECLINED
        self.save()

        return self

    def errored(self):
        """Error this order"""
        self.state = Order.STATE.ERRORED
        self.save()

    def refund(self, *, api_response_data, **kwargs):
        """Issue a refund"""
        raise NotImplementedError

    def _generate_reference_number(self):
        """Generate the order reference number"""
        return (
            f"{settings.MITOL_UE_REFERENCE_NUMBER_PREFIX}-"
            f"{settings.ENVIRONMENT}-{self.id}"
        )

    def __str__(self):
        """Generate a string representation of the order"""
        return (
            f"{self.state.capitalize()} Order for {self.purchaser.username}"
            f" ({self.purchaser.email})"
        )

    @staticmethod
    def decode_reference_number(refno):
        """Decode the reference number"""
        return re.sub(rf"^.*-{settings.ENVIRONMENT}-", "", refno)

    def create_transaction(self, payment_data):
        """
        Create the transaction record for the order. This contains payment
        processor-specific data.
        """
        try:
            transaction_id = payment_data.get("transaction_id")
            amount = payment_data.get("amount")
            # There are two use cases:
            # No payment required - no cybersource involved, so we need to generate
            # a UUID as transaction id
            # Payment STATE_ACCEPTED - there should always be transaction_id in payment
            # data, if not, throw ValidationError
            if amount == 0 and transaction_id is None:
                transaction_id = uuid.uuid1()
            elif transaction_id is None:
                exception_message = (
                    "Failed to record transaction: Missing transaction id"
                    " from payment API response"
                )
                raise ValidationError(exception_message)  # noqa: TRY301

            self.transactions.get_or_create(
                transaction_id=transaction_id,
                data=payment_data,
                amount=self.total_price_paid,
            )
        except Exception:  # pylint: disable=broad-except  # noqa: BLE001
            self.errored()

    def handle_post_sale(self, source=POST_SALE_SOURCE_REDIRECT):
        """
        Trigger post-sale events. This is where we used to have the logic to create
        courseruns enrollments and stuff.
        """

        log.info("Running post-sale events")

        pm.hook.post_sale(order_id=self.id, source=source)

    def send_ecommerce_order_receipt(self):
        """
        Send the receipt email.

        TODO: add email
        """

    def delete_redeemed_discounts(self):
        """Delete redeemed discounts"""
        self.redeemed_discounts.all().delete()


class PendingOrder(Order):
    """An order that is pending payment"""

    @transaction.atomic
    def _get_or_create(self, products: list[Product], user: User):
        """
        Return a singleton PendingOrder for the given products and user.

        Args:
        - products (List[Product]): List of Products associated with the
            PendingOrder.
        - user (User): The user expected to be associated with the PendingOrder.
        - discounts (List[Discounts]): List of Discounts to apply to each Line
            associated with the order.
            (TODO: update when the discounts code is migrated.)

        Returns:
            PendingOrder: the retrieved or created PendingOrder.
        """
        try:
            # Get the details from each Product.
            product_versions = [
                Version.objects.get_for_object(product).first() for product in products
            ]

            # Get or create a PendingOrder
            # TODO: we prefetched the discounts here
            orders = Order.objects.select_for_update().filter(
                lines__product_version__in=product_versions,
                state=Order.STATE.PENDING,
                purchaser=user,
            )
            # Previously, multiple PendingOrders could be created for a single user
            # for the same product, if multiple exist, grab the first.
            if orders:
                order = orders.first()
                # TODO: this should clear discounts from the order here

                order.refresh_from_db()
            else:
                order = Order.objects.create(
                    state=Order.STATE.PENDING,
                    purchaser=user,
                    total_price_paid=0,
                )

            # TODO: Apply any discounts to the PendingOrder

            # Create or get Line for each product.
            # Calculate the Order total based on Lines and discount.
            total = 0
            for product_version in product_versions:
                line, created = order.lines.get_or_create(
                    order=order,
                    product_version=product_version,
                    defaults={
                        "quantity": 1,
                    },
                )
                total += line.discounted_price
                log.debug(
                    "%s line %s product %s",
                    ("Created" if created else "Updated"),
                    line,
                    product_version.field_dict["sku"],
                )
                line.save()

            order.total_price_paid = total

        except Exception:  # pylint: disable=broad-except  # noqa: BLE001
            order.state = Order.STATE.ERRORED

        order.save()

        return order

    @classmethod
    def create_from_basket(cls, basket: Basket):
        """
        Create a new pending order from a basket

        Args:
            basket (Basket):  the user's basket to create an order for

        Returns:
            PendingOrder: the created pending order
        """
        products = basket.get_products()

        log.debug("Products to add to order: %s", products)

        for discount in basket.discounts.all():
            RedeemedDiscount.objects.create(
                discount=discount,
                order=cls,
                user=basket.user,
            )

        return cls._get_or_create(cls, products, basket.user)

    @classmethod
    def create_from_product(cls, product: Product, user: User):
        """
        Create a new pending order from a product

        Args:
        - product (Product): the product to create an order for
        - user (User): the user to create an order for
        - discount (Discount): the discount code to create an order discount redemption

        Returns:
            PendingOrder: the created pending order
        """

        return cls._get_or_create(cls, [product], user)

    class Meta:
        """Model meta options"""

        proxy = True


class FulfilledOrder(Order):
    """An order that has a fulfilled payment"""

    def refund(self, *, api_response_data: dict | None = None, **kwargs):
        """
        Record the refund, then trigger any post-refund events.

        Args:
        - api_response_data (dict|None): Response from the payment gateway for the
            refund, if any

        Keyword Args:
        - amount: amount that was refunded
        - reason:  reason for refunding the order

        Returns:
        - Object (Transaction): the refund transaction object for the refund.
        """
        try:
            amount = kwargs.get("amount")
            reason = kwargs.get("reason")

            transaction_id = api_response_data.get("id")
            if transaction_id is None:
                exception_message = (
                    "Failed to record transaction: Missing transaction id"
                    " from refund API response"
                )
                raise ValidationError(exception_message)  # noqa: TRY301

            refund_transaction, _ = self.transactions.get_or_create(
                transaction_id=transaction_id,
                data=api_response_data,
                amount=amount,
                transaction_type=TRANSACTION_TYPE_REFUND,
                reason=reason,
            )
            self.state = Order.STATE.REFUNDED
            self.save()

            # TODO: send_order_refund_email.delay(self.id)
            # (and any other post-refund events)

            return refund_transaction  # noqa: TRY300
        except Exception:  # pylint: disable=broad-except  # noqa: BLE001
            self.errored()

    class Meta:
        """Model meta options."""

        proxy = True


class ReviewOrder(Order):
    """An order that has been placed under review by the payment processor."""

    class Meta:
        """Model meta options."""

        proxy = True


class CanceledOrder(Order):
    """
    An order that is canceled.

    The state of this can't be altered further.
    """

    def __init__(self):
        self.delete_redeemed_discounts()

    class Meta:
        """Model meta options."""

        proxy = True


class RefundedOrder(Order):
    """
    An order that is refunded.

    The state of this can't be altered further.
    """

    class Meta:
        """Model meta options."""

        proxy = True


class DeclinedOrder(Order):
    """
    An order that is declined.

    The state of this can't be altered further.
    """

    def __init__(self):
        self.delete_redeemed_discounts()

    class Meta:
        """Model meta options."""

        proxy = True


class ErroredOrder(Order):
    """
    An order that is errored.

    The state of this can't be altered further.
    """

    def __init__(self):
        self.delete_redeemed_discounts()

    class Meta:
        """Model meta options."""

        proxy = True


class PartiallyRefundedOrder(Order):
    """
    An order that is partially refunded.

    The state of this can't be altered further.
    """

    class Meta:
        """Model meta options."""

        proxy = True


class Line(TimestampedModel):
    """A line in an Order."""

    def _order_line_product_versions():
        """Return a Q object filtering to Versions for Products"""
        return models.Q()

    order = models.ForeignKey(
        "payments.Order",
        on_delete=models.CASCADE,
        related_name="lines",
    )
    product_version = models.ForeignKey(
        Version,
        limit_choices_to=_order_line_product_versions,
        on_delete=models.CASCADE,
    )
    quantity = models.PositiveIntegerField()

    class Meta:
        """Model meta options."""

        constraints = [
            models.UniqueConstraint(
                fields=["order_id", "product_version_id"],
                name="unique_order_purchased_object",
            )
        ]

    @property
    def item_description(self) -> str:
        """Return the item description"""
        return self.product_version.field_dict["description"]

    @property
    def unit_price(self) -> Decimal:
        """Return the price of the product"""
        return self.product_version.field_dict["price"]

    @cached_property
    def total_price(self) -> Decimal:
        """Return the price of the product"""
        return self.unit_price * self.quantity

    @cached_property
    def discounted_price(self) -> Decimal:
        """Return the price of the product with discounts"""
        return self.total_price

    @cached_property
    def product(self) -> Product:
        """Return the product associated with the line"""
        return Product.resolve_product_version(
            Product.all_objects.get(pk=self.product_version.field_dict["id"]),
            self.product_version,
        )

    def __str__(self):
        """Return string version of the line."""
        return f"{self.product_version}"


class Transaction(TimestampedModel):
    """A transaction on an order, generally a payment but can also cover refunds"""

    # Per CyberSourse, Request ID should be 22 digits
    transaction_id = models.CharField(max_length=255, unique=True)

    order = models.ForeignKey(
        "payments.Order", on_delete=models.CASCADE, related_name="transactions"
    )
    amount = models.DecimalField(
        decimal_places=5,
        max_digits=20,
    )
    data = models.JSONField()
    transaction_type = models.TextField(
        choices=TRANSACTION_TYPES,
        default=TRANSACTION_TYPE_PAYMENT,
        null=False,
        max_length=20,
    )
    reason = models.CharField(max_length=255, blank=True)


class Discount(TimestampedModel):
    """Discount model"""

    amount = models.DecimalField(
        decimal_places=5,
        max_digits=20,
    )
    automatic = models.BooleanField(default=False)
    discount_type = models.CharField(choices=DISCOUNT_TYPES, max_length=30)
    redemption_type = models.CharField(choices=REDEMPTION_TYPES, max_length=30)
    payment_type = models.CharField(null=True, choices=PAYMENT_TYPES, max_length=30)  # noqa: DJ001
    max_redemptions = models.PositiveIntegerField(null=True, default=0)
    discount_code = models.CharField(max_length=100)
    activation_date = models.DateTimeField(
        null=True,
        blank=True,
        help_text="If set, this discount code will not be redeemable before this date.",
    )
    expiration_date = models.DateTimeField(
        null=True,
        blank=True,
        help_text="If set, this discount code will not be redeemable after this date.",
    )
    is_bulk = models.BooleanField(default=False)
    integrated_system = models.ForeignKey(
        IntegratedSystem,
        on_delete=models.PROTECT,
        related_name="discounts",
        blank=True,
        null=True,
    )
    product = models.ForeignKey(
        Product,
        on_delete=models.PROTECT,
        related_name="discounts",
        blank=True,
        null=True,
    )
    assigned_users = models.ForeignKey(
        User,
        on_delete=models.PROTECT,
        related_name="discounts",
        blank=True,
        null=True,
    )

    def is_valid(self, basket):
        """Check if the discount is valid"""

        def _discount_product_in_basket():
            return self.product is None or self.product in basket.get_products()

        def _discount_user_has_discount():
<<<<<<< HEAD
            return self.assigned_users is None or basket.user in self.assigned_users.all()  # noqa: E501
=======
            return (
                self.assigned_users is None or basket.user in self.assigned_users.all()
            )
>>>>>>> 2e03583f

        def _discount_redemption_limit_valid():
            return (
                self.max_redemptions == 0
                or self.redeemed_discounts.count() < self.max_redemptions
            )

        def _discount_activation_date_valid():
            now = timezone.now()
            return self.activation_date is None or now >= self.activation_date

        def _discount_expiration_date_valid():
            now = timezone.now()
            return self.expiration_date is None or now <= self.expiration_date

        def _discount_integrated_system_found_in_basket_or_none():
            return (
                self.integrated_system is None
                or self.integrated_system == basket.integrated_system
            )

        return (
            _discount_product_in_basket()
            and _discount_user_has_discount()
            and _discount_redemption_limit_valid()
            and _discount_activation_date_valid()
            and _discount_expiration_date_valid()
            and _discount_integrated_system_found_in_basket_or_none()
        )

    def product_price_with_discount(self, product):
        """Return the price of the product with the discount applied"""
        if self.redemption_type == DISCOUNT_TYPES.PERCENTAGE:
            return product.price * (1 - self.amount)
        if self.redemption_type == DISCOUNT_TYPES.DISCOUNT_TYPE_DOLLARS_OFF:
            return product.price - self.amount
        if self.redemption_type == DISCOUNT_TYPES.DISCOUNT_TYPE_FIXED_PRICE:
            return self.amount

    def __str__(self):
        return f"{self.amount} {self.discount_type} {self.redemption_type} - {self.discount_code}"  # noqa: E501


class RedeemedDiscount(TimestampedModel):
    """Redeemed Discount model"""

    discount = models.ForeignKey(
        Discount, on_delete=models.PROTECT, related_name="redeemed_discounts"
    )
    order = models.ForeignKey(
        Order, on_delete=models.PROTECT, related_name="redeemed_discounts"
    )
    user = models.ForeignKey(
        settings.AUTH_USER_MODEL,
        on_delete=models.PROTECT,
        related_name="redeemed_discounts",
    )

    def __str__(self):
        return f"{self.discount} {self.user}"<|MERGE_RESOLUTION|>--- conflicted
+++ resolved
@@ -722,13 +722,9 @@
             return self.product is None or self.product in basket.get_products()
 
         def _discount_user_has_discount():
-<<<<<<< HEAD
-            return self.assigned_users is None or basket.user in self.assigned_users.all()  # noqa: E501
-=======
             return (
                 self.assigned_users is None or basket.user in self.assigned_users.all()
             )
->>>>>>> 2e03583f
 
         def _discount_redemption_limit_valid():
             return (
