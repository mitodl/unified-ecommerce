"""Serializers for payments."""

from dataclasses import dataclass
from decimal import Decimal

from django.contrib.auth import get_user_model
from rest_framework import serializers
from rest_framework_dataclasses.serializers import DataclassSerializer

from payments.constants import (
    PAYMENT_HOOK_ACTION_POST_SALE,
    PAYMENT_HOOK_ACTIONS,
)
from payments.models import Basket, BasketItem, Company, Discount, Line, Order
from system_meta.models import Product
from system_meta.serializers import IntegratedSystemSerializer, ProductSerializer
from unified_ecommerce.serializers import UserSerializer

User = get_user_model()


@dataclass
class WebhookOrder:
    """
    Webhook event data for order-based events.

    This includes order completed and order refunded states.
    """

    order: Order
    lines: list[Line]


@dataclass
class WebhookCart:
    """
    Webhook event data for cart-based events.

    This includes item added to cart and item removed from cart. (These are so
    the integrated system can fire off enrollments when people add things to
    their cart - MITx Online specifically enrolls as soon as you add to cart,
    regardless of whether or not you pay, and then upgrades when you do, for
    instance.)
    """

    product: Product


@dataclass
class WebhookBase:
    """Class representing the base data that we need to post a webhook."""

    system_key: str
    type: str
    user: object
    data: WebhookOrder | WebhookCart


class BasketItemSerializer(serializers.ModelSerializer):
    """BasketItem model serializer"""

    class Meta:
        """Meta options for BasketItemSerializer"""

        model = BasketItem
        fields = [
            "basket",
            "product",
            "id",
        ]


class BasketSerializer(serializers.ModelSerializer):
    """Basket model serializer"""

    basket_items = BasketItemSerializer(many=True)
    integrated_system = IntegratedSystemSerializer()

    class Meta:
        """Meta options for BasketSerializer"""

        fields = [
            "id",
            "user",
            "integrated_system",
            "basket_items",
        ]
        model = Basket


class BasketItemWithProductSerializer(serializers.ModelSerializer):
    """Basket item model serializer with product information"""

    product = ProductSerializer()

    class Meta:
        """Meta options for BasketItemWithProductSerializer"""

        model = BasketItem
        fields = ["product", "id", "price", "discounted_price"]
        depth = 1


class BasketWithProductSerializer(serializers.ModelSerializer):
    """Basket model serializer with items and products"""

    basket_items = BasketItemWithProductSerializer(many=True)
    total_price = serializers.SerializerMethodField()
    tax = serializers.SerializerMethodField()
    subtotal = serializers.SerializerMethodField()
    integrated_system = IntegratedSystemSerializer()

    def get_total_price(self, instance) -> Decimal:
        """Get the total price for the basket"""
        return instance.total_money

    def get_tax(self, instance) -> Decimal:
        """Get the tax for the basket"""
        return instance.tax_money

    def get_subtotal(self, instance) -> Decimal:
        """Get the subtotal for the basket"""
        return instance.subtotal_money

    class Meta:
        """Meta options for BasketWithProductSerializer"""

        fields = [
            "id",
            "user",
            "integrated_system",
            "basket_items",
            "subtotal",
            "tax",
            "total_price",
        ]
        model = Basket


class LineSerializer(serializers.ModelSerializer):
    """Serializes a line item for an order."""

    product = ProductSerializer()
    unit_price = serializers.DecimalField(max_digits=9, decimal_places=2)
    total_price = serializers.DecimalField(max_digits=9, decimal_places=2)

    class Meta:
        """Meta options for LineSerializer"""

        fields = [
            "id",
            "quantity",
            "item_description",
            "unit_price",
            "total_price",
            "product",
        ]
        model = Line


class WebhookOrderDataSerializer(DataclassSerializer):
    """Serializes order data for submission to the webhook."""

    reference_number = serializers.CharField(source="order.reference_number")
    total_price_paid = serializers.DecimalField(
        source="order.total_price_paid", max_digits=9, decimal_places=2
    )
    state = serializers.CharField(source="order.state")
    lines = LineSerializer(many=True)

    class Meta:
        """Meta options for WebhookOrderDataSerializer"""

        dataclass = WebhookOrder


class WebhookBaseSerializer(DataclassSerializer):
    """Base serializer for webhooks."""

    system_key = serializers.CharField()
    type = serializers.ChoiceField(choices=PAYMENT_HOOK_ACTIONS)
    user = UserSerializer()
    data = serializers.SerializerMethodField()

    def get_data(self, instance):
        """Resolve and return the proper serializer for the data field."""

        if instance.type == PAYMENT_HOOK_ACTION_POST_SALE:
            return WebhookOrderDataSerializer(instance.data).data

        error_msg = "Invalid webhook type %s"
        raise ValueError(error_msg, instance.type)

    class Meta:
        """Meta options for WebhookBaseSerializer"""

        dataclass = WebhookBase
        model = Line


class OrderHistorySerializer(serializers.ModelSerializer):
    """Serializer for order history."""

    lines = LineSerializer(many=True)

    class Meta:
        """Meta options for OrderHistorySerializer"""

        fields = [
            "id",
            "state",
            "reference_number",
            "purchaser",
            "total_price_paid",
            "lines",
            "created_on",
            "updated_on",
        ]
        model = Order

<<<<<<< HEAD
=======

>>>>>>> eb03ac40
class CompanySerializer(serializers.ModelSerializer):
    """Serializer for companies."""

    class Meta:
        """Meta options for CompanySerializer"""

        model = Company
        fields = ["id", "name"]


class DiscountSerializer(serializers.ModelSerializer):
    """Serializer for discounts."""

    assigned_users = UserSerializer(many=True)
    integrated_system = IntegratedSystemSerializer()
    product = ProductSerializer()
    company = CompanySerializer()

    class Meta:
        """Meta options for DiscountSerializer"""

        fields = [
            "id",
            "discount_code",
            "amount",
            "payment_type",
            "max_redemptions",
            "activation_date",
            "expiration_date",
            "integrated_system",
            "product",
            "assigned_users",
            "company",
        ]
        model = Discount<|MERGE_RESOLUTION|>--- conflicted
+++ resolved
@@ -218,10 +218,6 @@
         ]
         model = Order
 
-<<<<<<< HEAD
-=======
-
->>>>>>> eb03ac40
 class CompanySerializer(serializers.ModelSerializer):
     """Serializer for companies."""
 
