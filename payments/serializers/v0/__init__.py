"""Serializers for payments."""

from dataclasses import dataclass

from django.contrib.auth import get_user_model
from rest_framework import serializers
from rest_framework_dataclasses.serializers import DataclassSerializer

<<<<<<< HEAD
=======
from payments.constants import (
    PAYMENT_HOOK_ACTION_POST_SALE,
    PAYMENT_HOOK_ACTIONS,
)
>>>>>>> 1b866ad8
from payments.models import Basket, BasketItem, Line, Order
from system_meta.models import Product
from system_meta.serializers import ProductSerializer
from unified_ecommerce.serializers import UserSerializer

User = get_user_model()


@dataclass
class WebhookOrder:
    """
    Webhook event data for order-based events.

    This includes order completed and order refunded states.
    """

    order: Order
    lines: Line


@dataclass
class WebhookCart:
    """
    Webhook event data for cart-based events.

    This includes item added to cart and item removed from cart. (These are so
    the integrated system can fire off enrollments when people add things to
    their cart - MITx Online specifically enrolls as soon as you add to cart,
    regardless of whether or not you pay, and then upgrades when you do, for
    instance.)
    """

    product: Product


@dataclass
class WebhookBase:
    """Class representing the base data that we need to post a webhook."""

    system_key: str
    type: str
    user: object
    data: WebhookOrder | WebhookCart


class BasketItemSerializer(serializers.ModelSerializer):
    """BasketItem model serializer"""

    def perform_create(self, validated_data):
        """
        Create a BasketItem instance based on the validated data.

        Args:
            validated_data (dict): The validated data with which to create the
            BasketIteminstance.

        Returns:
            BasketItem: The created BasketItem instance.
        """
        basket = Basket.objects.get(user=validated_data["user"])
        # Product queryset returns active Products by default
        product = Product.objects.get(id=validated_data["product"])
        item, _ = BasketItem.objects.get_or_create(basket=basket, product=product)
        return item

    class Meta:
        """Meta options for BasketItemSerializer"""

        model = BasketItem
        fields = [
            "basket",
            "product",
            "id",
        ]


class BasketSerializer(serializers.ModelSerializer):
    """Basket model serializer"""

    basket_items = serializers.SerializerMethodField()

    def get_basket_items(self, instance):
        """Get items in the basket"""
        return [
            BasketItemSerializer(instance=basket, context=self.context).data
            for basket in instance.basket_items.all()
        ]

    class Meta:
        """Meta options for BasketSerializer"""

        fields = [
            "id",
            "user",
            "basket_items",
        ]
        model = Basket


class BasketItemWithProductSerializer(serializers.ModelSerializer):
    """Basket item model serializer with product information"""

    product = serializers.SerializerMethodField()

    def get_product(self, instance):
        """Get the product associated with the basket item"""
        return ProductSerializer(instance=instance.product, context=self.context).data

    class Meta:
        """Meta options for BasketItemWithProductSerializer"""

        model = BasketItem
        fields = ["basket", "product", "id"]
        depth = 1


class BasketWithProductSerializer(serializers.ModelSerializer):
    """Basket model serializer with items and products"""

    basket_items = serializers.SerializerMethodField()
    total_price = serializers.SerializerMethodField()
    discounted_price = serializers.SerializerMethodField()
    discounts = serializers.SerializerMethodField()

    def get_basket_items(self, instance):
        """Get the items in the basket"""
        return [
            BasketItemWithProductSerializer(instance=basket, context=self.context).data
            for basket in instance.basket_items.all()
        ]

    def get_total_price(self, instance):
        """Get the total price for the basket"""
        return sum(
            basket_item.base_price for basket_item in instance.basket_items.all()
        )

    class Meta:
        """Meta options for BasketWithProductSerializer"""

        fields = [
            "id",
            "user",
            "basket_items",
            "total_price",
        ]
        model = Basket

<<<<<<< HEAD
class LineSerializer(serializers.ModelSerializer):
    product = serializers.SerializerMethodField()

    def get_product(self, instance):
        product = Product.all_objects.get(
            pk=instance.product_version.field_dict["id"]
        )

        return ProductSerializer(instance=product).data

    class Meta:
        fields = [
=======

class LineSerializer(serializers.ModelSerializer):
    """Serializes a line item for an order."""

    product = ProductSerializer()
    unit_price = serializers.DecimalField(max_digits=9, decimal_places=2)
    total_price = serializers.DecimalField(max_digits=9, decimal_places=2)

    class Meta:
        """Meta options for LineSerializer"""

        fields = [
            "id",
>>>>>>> 1b866ad8
            "quantity",
            "item_description",
            "unit_price",
            "total_price",
<<<<<<< HEAD
            "id",
=======
>>>>>>> 1b866ad8
            "product",
        ]
        model = Line

<<<<<<< HEAD
class OrderHistorySerializer(serializers.ModelSerializer):
    lines = LineSerializer(many=True)

    class Meta:
        fields = [
            "id",
            "state",
            "reference_number",
            "purchaser",
            "total_price_paid",
            "lines",
            "created_on",
            "updated_on",
        ]
        model = Order
        depth = 1
=======

class WebhookOrderDataSerializer(DataclassSerializer):
    """Serializes order data for submission to the webhook."""

    reference_number = serializers.CharField(source="order.reference_number")
    total_price_paid = serializers.DecimalField(
        source="order.total_price_paid", max_digits=9, decimal_places=2
    )
    state = serializers.CharField(source="order.state")
    lines = LineSerializer(many=True)

    class Meta:
        """Meta options for WebhookOrderDataSerializer"""

        dataclass = WebhookOrder


class WebhookBaseSerializer(DataclassSerializer):
    """Base serializer for webhooks."""

    system_key = serializers.CharField()
    type = serializers.ChoiceField(choices=PAYMENT_HOOK_ACTIONS)
    user = UserSerializer()
    data = serializers.SerializerMethodField()

    def get_data(self, instance):
        """Resolve and return the proper serializer for the data field."""

        if instance.type == PAYMENT_HOOK_ACTION_POST_SALE:
            return WebhookOrderDataSerializer(instance.data).data

        error_msg = "Invalid webhook type %s"
        raise ValueError(error_msg, instance.type)

    class Meta:
        """Meta options for WebhookBaseSerializer"""

        dataclass = WebhookBase
>>>>>>> 1b866ad8
<|MERGE_RESOLUTION|>--- conflicted
+++ resolved
@@ -4,16 +4,8 @@
 
 from django.contrib.auth import get_user_model
 from rest_framework import serializers
-from rest_framework_dataclasses.serializers import DataclassSerializer
 
-<<<<<<< HEAD
-=======
-from payments.constants import (
-    PAYMENT_HOOK_ACTION_POST_SALE,
-    PAYMENT_HOOK_ACTIONS,
-)
->>>>>>> 1b866ad8
-from payments.models import Basket, BasketItem, Line, Order
+from payments.models import Basket, BasketItem
 from system_meta.models import Product
 from system_meta.serializers import ProductSerializer
 from unified_ecommerce.serializers import UserSerializer
@@ -159,102 +151,4 @@
             "basket_items",
             "total_price",
         ]
-        model = Basket
-
-<<<<<<< HEAD
-class LineSerializer(serializers.ModelSerializer):
-    product = serializers.SerializerMethodField()
-
-    def get_product(self, instance):
-        product = Product.all_objects.get(
-            pk=instance.product_version.field_dict["id"]
-        )
-
-        return ProductSerializer(instance=product).data
-
-    class Meta:
-        fields = [
-=======
-
-class LineSerializer(serializers.ModelSerializer):
-    """Serializes a line item for an order."""
-
-    product = ProductSerializer()
-    unit_price = serializers.DecimalField(max_digits=9, decimal_places=2)
-    total_price = serializers.DecimalField(max_digits=9, decimal_places=2)
-
-    class Meta:
-        """Meta options for LineSerializer"""
-
-        fields = [
-            "id",
->>>>>>> 1b866ad8
-            "quantity",
-            "item_description",
-            "unit_price",
-            "total_price",
-<<<<<<< HEAD
-            "id",
-=======
->>>>>>> 1b866ad8
-            "product",
-        ]
-        model = Line
-
-<<<<<<< HEAD
-class OrderHistorySerializer(serializers.ModelSerializer):
-    lines = LineSerializer(many=True)
-
-    class Meta:
-        fields = [
-            "id",
-            "state",
-            "reference_number",
-            "purchaser",
-            "total_price_paid",
-            "lines",
-            "created_on",
-            "updated_on",
-        ]
-        model = Order
-        depth = 1
-=======
-
-class WebhookOrderDataSerializer(DataclassSerializer):
-    """Serializes order data for submission to the webhook."""
-
-    reference_number = serializers.CharField(source="order.reference_number")
-    total_price_paid = serializers.DecimalField(
-        source="order.total_price_paid", max_digits=9, decimal_places=2
-    )
-    state = serializers.CharField(source="order.state")
-    lines = LineSerializer(many=True)
-
-    class Meta:
-        """Meta options for WebhookOrderDataSerializer"""
-
-        dataclass = WebhookOrder
-
-
-class WebhookBaseSerializer(DataclassSerializer):
-    """Base serializer for webhooks."""
-
-    system_key = serializers.CharField()
-    type = serializers.ChoiceField(choices=PAYMENT_HOOK_ACTIONS)
-    user = UserSerializer()
-    data = serializers.SerializerMethodField()
-
-    def get_data(self, instance):
-        """Resolve and return the proper serializer for the data field."""
-
-        if instance.type == PAYMENT_HOOK_ACTION_POST_SALE:
-            return WebhookOrderDataSerializer(instance.data).data
-
-        error_msg = "Invalid webhook type %s"
-        raise ValueError(error_msg, instance.type)
-
-    class Meta:
-        """Meta options for WebhookBaseSerializer"""
-
-        dataclass = WebhookBase
->>>>>>> 1b866ad8
+        model = Basket