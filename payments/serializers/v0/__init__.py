"""Serializers for payments."""

from dataclasses import dataclass
from decimal import Decimal
from enum import Enum

from django.contrib.auth import get_user_model
from drf_spectacular.utils import extend_schema_field
from rest_framework import serializers
from rest_framework_dataclasses.serializers import DataclassSerializer

from payments.constants import (
    PAYMENT_HOOK_ACTION_POST_SALE,
    PAYMENT_HOOK_ACTION_PRE_SALE,
    PAYMENT_HOOK_ACTION_TEST,
    PAYMENT_HOOK_ACTIONS,
)
from payments.models import (
    Basket,
    BasketItem,
    Company,
    Discount,
    Line,
    Order,
<<<<<<< HEAD
    RedeemedDiscount,
=======
>>>>>>> 962ff43a
    TaxRate,
    Transaction,
)
from system_meta.models import Product
from system_meta.serializers import IntegratedSystemSerializer, ProductSerializer
from unified_ecommerce.constants import TRANSACTION_TYPE_PAYMENT
from unified_ecommerce.serializers import UserSerializer

User = get_user_model()


class WebhookBasketAction(Enum):
    """Enum for basket actions."""

    ADD = "add"
    REMOVE = "remove"


@dataclass
class WebhookOrder:
    """
    Webhook event data for order-based events.

    This includes order completed and order refunded states.
    """

    order: Order
    lines: list[Line]

    def __str__(self):
        """Return a resonable string representation of the object."""
        return f"order {self.order.reference_number}"


@dataclass
class WebhookBasket:
    """
    Webhook event data for basket-based events.

    This includes item added to cart and item removed from cart. (These are so
    the integrated system can fire off enrollments when people add things to
    their cart - MITx Online specifically enrolls as soon as you add to cart,
    regardless of whether or not you pay, and then upgrades when you do, for
    instance.)
    """

    product: Product
    action: WebhookBasketAction

    def __str__(self):
        """Return a resonable string representation of the object."""
        return f"cart {self.action.value} event for {self.product}"


@dataclass
class WebhookTest:
    """Test dataclass for WebhookBase."""

    some_data: str

    def __str__(self):
        """Return a resonable string representation of the object."""
        return f"test data: {self.some_data}"


@dataclass
class WebhookBase:
    """Class representing the base data that we need to post a webhook."""

    system_slug: str
    system_key: str
    type: str
    user: object
    data: WebhookOrder | WebhookBasket | WebhookTest

    def __str__(self):
        """Return a resonable string representation of the object."""
        return f"{self.type} for {self.user} in {self.system_slug}: {self.data}"


class TaxRateSerializer(serializers.ModelSerializer):
    """TaxRate model serializer"""

    class Meta:
        """Meta options for TaxRateSerializer"""

        model = TaxRate
        fields = ["id", "country_code", "tax_rate", "tax_rate_name"]


class CompanySerializer(serializers.ModelSerializer):
    """Serializer for companies."""

    class Meta:
        """Meta options for CompanySerializer"""

        model = Company
        fields = ["id", "name"]


class SimpleDiscountSerializer(serializers.ModelSerializer):
    """Simpler serializer for discounts."""

    class Meta:
        """Meta options for SimpleDiscountSerializer"""

        model = Discount
        fields = [
            "id",
            "discount_code",
            "amount",
            "discount_type",
            "formatted_discount_amount",
        ]


class DiscountSerializer(SimpleDiscountSerializer):
    """Serializer for discounts."""

    assigned_users = UserSerializer(many=True)
    integrated_system = IntegratedSystemSerializer()
    product = ProductSerializer()
    company = CompanySerializer()

    class Meta:
        """Meta options for DiscountSerializer"""

        fields = [
            "id",
            "discount_code",
            "amount",
            "payment_type",
            "max_redemptions",
            "activation_date",
            "expiration_date",
            "integrated_system",
            "product",
            "assigned_users",
            "company",
        ]
        model = Discount


class BasketItemSerializer(serializers.ModelSerializer):
    """BasketItem model serializer"""

    class Meta:
        """Meta options for BasketItemSerializer"""

        model = BasketItem
        fields = [
            "basket",
            "product",
            "id",
        ]


class BasketSerializer(serializers.ModelSerializer):
    """Basket model serializer"""

    basket_items = BasketItemSerializer(many=True)
    integrated_system = IntegratedSystemSerializer()

    class Meta:
        """Meta options for BasketSerializer"""

        fields = [
            "id",
            "user",
            "integrated_system",
            "basket_items",
        ]
        model = Basket


class BasketItemWithProductSerializer(serializers.ModelSerializer):
    """Basket item model serializer with product information"""

    product = ProductSerializer()
    discount_applied = serializers.SerializerMethodField()

    @extend_schema_field(SimpleDiscountSerializer)
    def get_discount_applied(self, instance):
        """Return "best_discount_for_item_from_basket"."""

        return SimpleDiscountSerializer(
            instance.best_discount_for_item_from_basket
        ).data

    class Meta:
        """Meta options for BasketItemWithProductSerializer"""

        model = BasketItem
        fields = [
            "product",
            "id",
            "price",
            "discounted_price",
            "quantity",
            "discount_applied",
        ]
        depth = 1


class BasketWithProductSerializer(serializers.ModelSerializer):
    """Basket model serializer with items and products"""

    basket_items = BasketItemWithProductSerializer(many=True)
    total_price = serializers.SerializerMethodField()
    tax = serializers.SerializerMethodField()
    subtotal = serializers.SerializerMethodField()
    integrated_system = IntegratedSystemSerializer()
    tax_rate = TaxRateSerializer()

    def get_total_price(self, instance) -> Decimal:
        """Get the total price for the basket"""
        return instance.total_money

    def get_tax(self, instance) -> Decimal:
        """Get the tax for the basket"""
        return instance.tax_money

    def get_subtotal(self, instance) -> Decimal:
        """Get the subtotal for the basket"""
        return instance.subtotal_money

    class Meta:
        """Meta options for BasketWithProductSerializer"""

        fields = [
            "id",
            "user",
            "integrated_system",
            "basket_items",
            "subtotal",
            "tax",
            "tax_rate",
            "total_price",
        ]
        model = Basket


class LineSerializer(serializers.ModelSerializer):
    """Serializes a line item for an order."""

    product = ProductSerializer()
    unit_price = serializers.DecimalField(max_digits=9, decimal_places=2)
    total_price = serializers.DecimalField(max_digits=9, decimal_places=2)

    class Meta:
        """Meta options for LineSerializer"""

        fields = [
            "id",
            "quantity",
            "item_description",
            "unit_price",
            "total_price",
            "product",
        ]
        model = Line


class TransactionOrderSerializer(serializers.ModelSerializer):
    class Meta:
        model = Order
        fields = ["id", "created_on", "reference_number"]
        read_only_fields = fields


class TransactionSerializer(serializers.Serializer):
    """Serializer for transactions."""

    transaction_id = serializers.CharField()
    transaction_type = serializers.CharField()
    amount = serializers.DecimalField(max_digits=9, decimal_places=2)
    created_on = serializers.DateTimeField()
    updated_on = serializers.DateTimeField()
    reason = serializers.CharField()
    data = serializers.JSONField()
    order = TransactionOrderSerializer()

    class Meta:
        """Meta options for TransactionSerializer"""

        fields = [
            "transaction_id",
            "transaction_type",
            "amount",
            "created_on",
            "updated_on",
            "reason",
            "data",
            "order",
        ]
        read_only_fields = fields
        model = Transaction


class TransactionDataPurchaserSerializer(serializers.Serializer):
    """Serializes a transaction's purchaser data."""

    first_name = serializers.CharField()
    last_name = serializers.CharField()
    country = serializers.CharField()
    email = serializers.EmailField()
    street_address = serializers.ListField(child=serializers.CharField())
    city = serializers.CharField()
    state_or_territory = serializers.CharField()
    postal_code = serializers.CharField()
    company = serializers.CharField()

    def to_representation(self, instance):
        """
        Get the purchaser information.

        Historically, this has come from the CyberSource payload: see
        https://github.com/mitodl/mitxonline/issues/532

        UE doesn't store (very much) user data so this gets all of it from the
        CyberSource payload in question.
        """
        transaction = instance.data

        fields = {
            "first_name": transaction.get("req_bill_to_forename", None),
            "last_name": transaction.get("req_bill_to_surname", None),
            "country": transaction.get("req_bill_to_address_country", None),
            "email": transaction.get("req_bill_to_email", None),
            "street_address": [],
            "street_address_1": transaction.get("req_bill_to_address_line1", None),
            "street_address_2": transaction.get("req_bill_to_address_line2", None),
            "street_address_3": transaction.get("req_bill_to_address_line3", None),
            "street_address_4": transaction.get("req_bill_to_address_line4", None),
            "street_address_5": transaction.get("req_bill_to_address_line5", None),
            "city": transaction.get("req_bill_to_address_city", None),
            "state_or_territory": transaction.get("req_bill_to_address_state", None),
            "postal_code": transaction.get("req_bill_to_address_postal_code", None),
            "company": None,
        }

        fields["street_address"] = self.get_street_address(fields)

        return fields

    def get_street_address(self, instance):
        """Return the street address as a list."""

        return [
            line
            for line in [
                instance["street_address_1"],
                instance["street_address_2"],
                instance["street_address_3"],
                instance["street_address_4"],
                instance["street_address_5"],
            ]
            if line
        ]

    class Meta:
        """Meta opts for the serializer."""

        fields = [
            "first_name",
            "last_name",
            "country",
            "email",
            "street_address",
            "city",
            "state_or_territory",
            "postal_code",
            "company",
        ]
        read_only_fields = fields


class RedeemedDiscountSerializer(serializers.ModelSerializer):
    """DiscountRedemption model serializer"""

    class Meta:
        model = RedeemedDiscount
        fields = ["discount"]
        depth = 1


class OrderSerializer(serializers.ModelSerializer):
    """Serializes an order."""

    lines = LineSerializer(many=True)
    redeemed_discounts = RedeemedDiscountSerializer(many=True)
    refunds = serializers.SerializerMethodField()
    purchaser = UserSerializer()
    transactions = TransactionSerializer(many=True)
    street_address = serializers.SerializerMethodField()

    def get_refunds(self, instance) -> list:  # noqa: ARG002
        """Return refunds for the order.

        Returns an empty set for now, don't have that set up yet really. In
        MITx Online this returned _transactions_ that were refunds, so we want
        to return the requests that we're now collecting.
        """
        return []

    def get_street_address(self, instance) -> TransactionDataPurchaserSerializer:
        """Get the address information from the transaction"""

        # Pull the address from the most recent payment transaction.
        # Other types probably won't have address info.
        transaction = (
            instance.transactions.filter(transaction_type=TRANSACTION_TYPE_PAYMENT)
            .order_by("-created_on")
            .first()
        )

        return (
            TransactionDataPurchaserSerializer(transaction).data
            if transaction
            else None
        )

    class Meta:
        """Meta opts for the serializer."""

        fields = [
            "id",
            "reference_number",
            "state",
            "purchaser",
            "total_price_paid",
            "lines",
            "redeemed_discounts",
            "refunds",
            "created_on",
            "transactions",
            "street_address",
        ]
        model = Order


class WebhookOrderDataSerializer(DataclassSerializer):
    """Serializes order data for submission to the webhook."""

    reference_number = serializers.CharField(source="order.reference_number")
    total_price_paid = serializers.DecimalField(
        source="order.total_price_paid", max_digits=9, decimal_places=2
    )
    state = serializers.CharField(source="order.state")
    lines = LineSerializer(many=True)
    refunds = serializers.SerializerMethodField()

    def get_refunds(self, instance):
        """Return refunds for the order."""
        from refunds.serializers.v0 import RequestSerializer

        return RequestSerializer(instance.order.refund_requests.all(), many=True).data

    class Meta:
        """Meta options for WebhookOrderDataSerializer"""

        dataclass = WebhookOrder


class WebhookBasketDataSerializer(DataclassSerializer):
    """Serializes order data for submission to the webhook."""

    product = ProductSerializer()
    action = serializers.SerializerMethodField()

    def get_action(self, instance):
        """Return the action as a string."""
        return instance.action.value

    class Meta:
        """Meta options for WebhookBasketDataSerializer"""

        dataclass = WebhookBasket


class WebhookTestDataSerializer(DataclassSerializer):
    """Serializes test data for submission to the webhook."""

    some_data = serializers.CharField()

    class Meta:
        """Meta options for WebhookTestDataSerializer"""

        dataclass = WebhookTest


class WebhookBaseSerializer(DataclassSerializer):
    """Base serializer for webhooks."""

    system_key = serializers.CharField()
    type = serializers.ChoiceField(choices=PAYMENT_HOOK_ACTIONS)
    user = UserSerializer()
    data = serializers.SerializerMethodField()

    def get_data(self, instance):
        """Resolve and return the proper serializer for the data field."""

        if instance.type == PAYMENT_HOOK_ACTION_POST_SALE:
            return WebhookOrderDataSerializer(instance.data).data
        elif instance.type == PAYMENT_HOOK_ACTION_PRE_SALE:
            return WebhookBasketDataSerializer(instance.data).data
        elif instance.type == PAYMENT_HOOK_ACTION_TEST:
            return WebhookTestDataSerializer(instance.data).data

        error_msg = "Invalid webhook type %s"
        raise ValueError(error_msg, instance.type)

    class Meta:
        """Meta options for WebhookBaseSerializer"""

        dataclass = WebhookBase
        model = Line


class TransactionSerializer(serializers.Serializer):
    """Serializer for transactions."""

    transaction_id = serializers.CharField()
    transaction_type = serializers.CharField()
    amount = serializers.DecimalField(max_digits=9, decimal_places=2)
    created_on = serializers.DateTimeField()
    updated_on = serializers.DateTimeField()
    reason = serializers.CharField()
    data = serializers.JSONField()

    class Meta:
        """Meta options for TransactionSerializer"""

        fields = [
            "transaction_id",
            "transaction_type",
            "amount",
            "created_on",
            "updated_on",
            "reason",
            "data",
        ]
        model = Transaction


class OrderHistorySerializer(serializers.ModelSerializer):
    """Serializer for order history."""

    lines = LineSerializer(many=True)
    transactions = serializers.SerializerMethodField()
    discounts_applied = serializers.SerializerMethodField()

    @extend_schema_field(TransactionSerializer)
    def get_transactions(self, instance) -> list[TransactionSerializer]:
        """Return a list of transactions for the order."""
        return (
            TransactionSerializer(instance.transactions, many=True).data
            if instance.transactions
            else []
        )

    @extend_schema_field(SimpleDiscountSerializer)
    def get_discounts_applied(self, instance) -> list[SimpleDiscountSerializer]:
        """Return a list of discounts applied to the order."""
        return (
            SimpleDiscountSerializer(instance.discounts_applied, many=True).data
            if instance.discounts_applied
            else []
        )

    class Meta:
        """Meta options for OrderHistorySerializer"""

        fields = [
            "id",
            "state",
            "reference_number",
            "purchaser",
            "total_price_paid",
            "lines",
            "created_on",
            "updated_on",
            "discounts_applied",
            "transactions",
        ]
        model = Order


class CyberSourceCheckoutSerializer(serializers.Serializer):
    """Really basic serializer for the payload that we need to send to CyberSource."""

    payload = serializers.DictField()
    url = serializers.CharField()
    method = serializers.CharField()


class CreateBasketWithProductsSkuSerializer(serializers.Serializer):
    """Defines the schema for a SKU in the CreateBasketWithProductsSerializer."""

    sku = serializers.CharField()
    quantity = serializers.IntegerField(min_value=1)


class CreateBasketWithProductsSerializer(serializers.Serializer):
    """Serializer for creating a basket with products. (For OpenAPI spec.)"""

    system_slug = serializers.CharField()
    skus = CreateBasketWithProductsSkuSerializer(many=True)
    checkout = serializers.BooleanField()
    discount_code = serializers.CharField()<|MERGE_RESOLUTION|>--- conflicted
+++ resolved
@@ -22,10 +22,7 @@
     Discount,
     Line,
     Order,
-<<<<<<< HEAD
     RedeemedDiscount,
-=======
->>>>>>> 962ff43a
     TaxRate,
     Transaction,
 )
