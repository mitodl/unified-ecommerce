--- conflicted
+++ resolved
@@ -69,12 +69,7 @@
         Returns:
             BasketItem: The created BasketItem instance.
         """
-<<<<<<< HEAD
         from payments.models import Basket, BasketItem
-=======
-        from payments.models import Basket
-
->>>>>>> 5c9c7286
         basket = Basket.objects.get(user=validated_data["user"])
         # Product queryset returns active Products by default
         product = Product.objects.get(id=validated_data["product"])
