"""Ecommerce APIs"""

import logging
import uuid
from decimal import Decimal

import reversion
from django.conf import settings
from django.contrib.auth import get_user_model
from django.core.exceptions import ObjectDoesNotExist, PermissionDenied, ValidationError
from django.db import transaction
from django.db.models import Q, QuerySet
from django.urls import reverse
from ipware import get_client_ip
from mitol.payment_gateway.api import CartItem as GatewayCartItem
from mitol.payment_gateway.api import Order as GatewayOrder
from mitol.payment_gateway.api import PaymentGateway, ProcessorResponse

from payments.dataclasses import CustomerLocationMetadata
from payments.exceptions import (
    PaymentGatewayError,
    PaypalRefundError,
    ProductBlockedError,
)
from payments.models import (
    Basket,
<<<<<<< HEAD
    BulkDiscountCollection,
=======
    BlockedCountry,
>>>>>>> 2989feff
    Discount,
    FulfilledOrder,
    Order,
    PendingOrder,
    TaxRate,
)
from payments.tasks import send_post_sale_webhook
from payments.utils import parse_supplied_date
from system_meta.models import IntegratedSystem, Product
from unified_ecommerce.constants import (
    ALL_DISCOUNT_TYPES,
    ALL_PAYMENT_TYPES,
    ALL_REDEMPTION_TYPES,
    CYBERSOURCE_ACCEPT_CODES,
    CYBERSOURCE_ERROR_CODES,
    CYBERSOURCE_REASON_CODE_SUCCESS,
<<<<<<< HEAD
    DISCOUNT_TYPE_PERCENT_OFF,
=======
    FLAGGED_COUNTRY_BLOCKED,
    FLAGGED_COUNTRY_TAX,
>>>>>>> 2989feff
    POST_SALE_SOURCE_BACKOFFICE,
    POST_SALE_SOURCE_REDIRECT,
    REDEMPTION_TYPE_ONE_TIME,
    REDEMPTION_TYPE_ONE_TIME_PER_USER,
    REDEMPTION_TYPE_UNLIMITED,
    REFUND_SUCCESS_STATES,
    USER_MSG_TYPE_PAYMENT_ACCEPTED_NOVALUE,
    ZERO_PAYMENT_DATA,
)
from unified_ecommerce.utils import redirect_with_user_message
from users.api import determine_user_location, get_flagged_countries

log = logging.getLogger(__name__)
User = get_user_model()


def generate_checkout_payload(request, system):
    """Generate the payload to send to the payment gateway."""
    basket = Basket.establish_basket(request, system)

    # Notes for future implementation: this used to check for
    # * ~~Blocked products (by country)~~ (now handled in the basket_add hook)
    # * Re-purchases of the same product
    # * Purchasing a product that is expired
    # These are all cleared for now, but will need to go back here later.
    # For completeness, this is also where discounts were checked for validity.

    order = PendingOrder.create_from_basket(basket)
    total_price = 0

    ip = get_client_ip(request)[0]

    gateway_order = GatewayOrder(
        username=request.user.username,
        ip_address=ip,
        reference=order.reference_number,
        items=[],
    )

    for line_item in order.lines.all():
        log.debug("Adding line item %s", line_item)
        field_dict = line_item.product_version.field_dict
        system = IntegratedSystem.objects.get(pk=field_dict["system_id"])
        sku = f"{system.slug}!{field_dict['sku']}"
        # Using the py-moneyed objects here for quantization.
        # It will do it correctly and then we get a Decimal out of it.
        gateway_order.items.append(
            GatewayCartItem(
                code=sku,
                name=field_dict["description"],
                quantity=1,
                sku=sku,
                unitprice=line_item.unit_price_money,
                taxable=line_item.tax_money,
            )
        )
        total_price += line_item.total_price

    if total_price == 0:
        with transaction.atomic():
            fulfill_completed_order(
                order, payment_data=ZERO_PAYMENT_DATA, basket=basket
            )
            return {
                "no_checkout": True,
                "response": redirect_with_user_message(
                    reverse("cart"),
                    {
                        "type": USER_MSG_TYPE_PAYMENT_ACCEPTED_NOVALUE,
                        "run": order.lines.first().purchased_object.course.title,
                    },
                ),
            }

    callback_uri = request.build_absolute_uri(reverse("v0:checkout-result-callback"))

    log.debug("Gateway order for %s: %s", order.reference_number, gateway_order)

    return PaymentGateway.start_payment(
        settings.ECOMMERCE_DEFAULT_PAYMENT_GATEWAY,
        gateway_order,
        callback_uri,
        callback_uri,
        merchant_fields=[basket.id],
    )


def fulfill_completed_order(
    order,
    payment_data,
    basket=None,
    source=POST_SALE_SOURCE_BACKOFFICE,  # noqa: ARG001
):
    """Fulfill the order."""
    order.fulfill(payment_data)

    if basket and basket.compare_to_order(order):
        basket.delete()


def get_order_from_cybersource_payment_response(request):
    """Figure out the order from the payment response from Cybersource."""
    payment_data = request.POST
    converted_order = PaymentGateway.get_gateway_class(
        settings.ECOMMERCE_DEFAULT_PAYMENT_GATEWAY
    ).convert_to_order(payment_data)
    order_id = Order.decode_reference_number(converted_order.reference)

    try:
        order = Order.objects.select_for_update().get(pk=order_id)
    except ObjectDoesNotExist:
        order = None
    return order


def process_cybersource_payment_response(
    request, order, source=POST_SALE_SOURCE_REDIRECT
):
    """
    Update the order and basket based on the payment request from Cybersource.
    Returns the order state after applying update operations corresponding to
    the request.

    Args:
        - request (HttpRequest): The payment request received from Cybersource.
        - order (Order): The order corresponding to the request payload.
    Returns:
        Order.state
    """

    if not PaymentGateway.validate_processor_response(
        settings.ECOMMERCE_DEFAULT_PAYMENT_GATEWAY, request
    ):
        msg = "Could not validate response from the payment processor."
        raise PermissionDenied(msg)

    processor_response = PaymentGateway.get_formatted_response(
        settings.ECOMMERCE_DEFAULT_PAYMENT_GATEWAY, request
    )

    reason_code = processor_response.response_code
    transaction_id = processor_response.transaction_id
    if reason_code and reason_code.isdigit():
        reason_code = int(reason_code)
        message = (
            "Transaction was not successful. "
            "Transaction ID:%s  Reason Code:%d  Message:%s"
        )
        if reason_code in CYBERSOURCE_ERROR_CODES:
            # Log the errors as errors, so they make Sentry logs.
            log.error(message, transaction_id, reason_code, processor_response.message)
        elif reason_code not in CYBERSOURCE_ACCEPT_CODES:
            # These may be declines or reviews - only log in debug mode.
            log.debug(message, transaction_id, reason_code, processor_response.message)

    return_message = ""

    if processor_response.state == ProcessorResponse.STATE_DECLINED:
        # Transaction declined for some reason
        # This probably means the order needed to go through the process
        # again so maybe tell the user to do a thing.
        msg = f"Transaction declined: {processor_response.message}"
        log.debug(msg)
        order.decline()
        return_message = order.state
    elif processor_response.state == ProcessorResponse.STATE_ERROR:
        # Error - something went wrong with the request
        msg = f"Error happened submitting the transaction: {processor_response.message}"
        log.debug(msg)
        order.errored()
        return_message = order.state
    elif processor_response.state in [
        ProcessorResponse.STATE_CANCELLED,
        ProcessorResponse.STATE_REVIEW,
    ]:
        # Transaction cancelled or reviewed
        # Transaction could be cancelled for reasons that don't necessarily
        # mean that the entire order is invalid, so we'll do nothing with
        # the order here (other than set it to Cancelled).
        # Transaction could be
        msg = f"Transaction cancelled/reviewed: {processor_response.message}"
        log.debug(msg)
        order.cancel()
        return_message = order.state

    elif (
        processor_response.state == ProcessorResponse.STATE_ACCEPTED
        or reason_code == CYBERSOURCE_REASON_CODE_SUCCESS
    ):
        # It actually worked here
        basket = Basket.objects.filter(user=order.purchaser).first()
        try:
            msg = f"Transaction accepted!: {processor_response.message}"
            log.debug(msg)
            fulfill_completed_order(order, request.POST, basket, source)
        except ValidationError:
            msg = (
                "Missing transaction id from transaction response: "
                f"{processor_response.message}"
            )
            log.debug(msg)
            raise

        return_message = order.state
    else:
        msg = (
            f"Unknown state {processor_response.state} found: transaction ID"
            f"{transaction_id}, reason code {reason_code}, response message"
            f" {processor_response.message}"
        )
        log.error(msg)
        order.cancel()
        return_message = order.state

    return return_message


def refund_order(
    *, order_id: int | None = None, reference_number: str | None = None, **kwargs
):
    """
    Refund the specified order.

    Args:
       order_id (int): ID of the order which is being refunded
       reference_number (str): Reference number of the order
       kwargs (dict): Dictionary of the other attributes that are passed e.g.
       refund amount, refund reason
       If no refund_amount is provided it will use refund amount from
       Transaction obj

    Returns:
        tuple of (bool, str) : A boolean identifying if an order refund was
        successful, and the error message (if there is one)
    """
    refund_amount = kwargs.get("refund_amount")
    refund_reason = kwargs.get("refund_reason", "")
    message = ""
    if reference_number is not None:
        order = FulfilledOrder.objects.get(reference_number=reference_number)
    elif order_id is not None:
        order = FulfilledOrder.objects.get(pk=order_id)
    else:
        message = "Either order_id or reference_number is required to fetch the Order."
        log.error(message)
        return False, message
    if order.state != Order.STATE.FULFILLED:
        message = f"Order with order_id {order.id} is not in fulfilled state."
        log.error(message)
        return False, message

    order_recent_transaction = order.transactions.first()

    if not order_recent_transaction:
        message = f"There is no associated transaction against order_id {order.id}"
        log.error(message)
        return False, message

    transaction_dict = order_recent_transaction.data

    # Check for a PayPal payment - if there's one, we can't process it
    if "paypal_token" in transaction_dict:
        msg = (
            f"PayPal: Order {order.reference_number} contains a PayPal"
            "transaction. Please contact Finance to refund this order."
        )
        raise PaypalRefundError(msg)

    # The refund amount can be different then the payment amount, so we override
    # that before PaymentGateway processing.
    # e.g. While refunding order from Django Admin we can select custom amount.
    if refund_amount:
        transaction_dict["req_amount"] = refund_amount

    refund_gateway_request = PaymentGateway.create_refund_request(
        settings.ECOMMERCE_DEFAULT_PAYMENT_GATEWAY, transaction_dict
    )

    response = PaymentGateway.start_refund(
        settings.ECOMMERCE_DEFAULT_PAYMENT_GATEWAY,
        refund_gateway_request,
    )

    if response.state in REFUND_SUCCESS_STATES:
        # Record refund transaction with PaymentGateway's refund response
        order.refund(
            api_response_data=response.response_data,
            amount=transaction_dict["req_amount"],
            reason=refund_reason,
        )
    else:
        log.error(
            "There was an error with the Refund API request %s",
            response.message,
        )
        # PaymentGateway didn't raise an exception and instead gave a
        # Response but the response status was not success so we manually
        # rollback the transaction in this case.
        msg = f"Payment gateway returned an error: {response.message}"
        raise PaymentGatewayError(msg)

    return True, message


def check_and_process_pending_orders_for_resolution(refnos=None):
    """
    Check pending orders for resolution. By default, this will pull all the
    pending orders that are in the system.

    Args:
    - refnos (list or None): check specific reference numbers
    Returns:
    - Tuple of counts: fulfilled count, cancelled count, error count

    """

    gateway = PaymentGateway.get_gateway_class(
        settings.ECOMMERCE_DEFAULT_PAYMENT_GATEWAY
    )

    if refnos is not None:
        pending_orders = PendingOrder.objects.filter(
            state=PendingOrder.STATE.PENDING, reference_number__in=refnos
        ).values_list("reference_number", flat=True)
    else:
        pending_orders = PendingOrder.objects.filter(
            state=PendingOrder.STATE.PENDING
        ).values_list("reference_number", flat=True)

    if len(pending_orders) == 0:
        return (0, 0, 0)

    msg = f"Resolving {len(pending_orders)} orders"
    log.info(msg)

    results = gateway.find_and_get_transactions(pending_orders)

    if len(results.keys()) == 0:
        msg = "No orders found to resolve."
        log.info(msg)
        return (0, 0, 0)

    fulfilled_count = cancel_count = error_count = 0

    for result in results:
        payload = results[result]
        if int(payload["reason_code"]) == CYBERSOURCE_REASON_CODE_SUCCESS:
            try:
                order = PendingOrder.objects.filter(
                    state=PendingOrder.STATE.PENDING,
                    reference_number=payload["req_reference_number"],
                ).get()

                order.fulfill(payload)
                fulfilled_count += 1

                msg = f"Fulfilled order {order.reference_number}."
                log.info(msg)
            except Exception as e:
                msg = (
                    "Couldn't process pending order for fulfillment "
                    f"{payload['req_reference_number']}: {e!s}"
                )
                log.exception(msg)
                error_count += 1
        else:
            try:
                order = PendingOrder.objects.filter(
                    state=PendingOrder.STATE.PENDING,
                    reference_number=payload["req_reference_number"],
                ).get()

                order.cancel()
                order.transactions.create(
                    transaction_id=payload["transaction_id"],
                    amount=order.total_price_paid,
                    data=payload,
                    reason=f"Cancelled due to processor code {payload['reason_code']}",
                )
                order.save()
                cancel_count += 1

                msg = f"Cancelled order {order.reference_number}."
                log.info(msg)
            except Exception:
                msg = "Couldn't process pending order for cancellation %s"
                log.exception(msg, payload["req_reference_number"])
                error_count += 1

    return (fulfilled_count, cancel_count, error_count)


def process_post_sale_webhooks(order_id, source):
    """
    Send data to the webhooks for post-sale events.

    If the system in question doesn't have a webhook URL, we will skip it.
    """

    log.info("Queueing webhook endpoints for order %s with source %s", order_id, source)

    order = Order.objects.prefetch_related("lines", "lines__product_version").get(
        pk=order_id
    )

    systems = [
        product.system
        for product in [
            line.product_version._object_version.object  # noqa: SLF001
            for line in order.lines.all()
        ]
    ]

    for system in systems:
        if not system.webhook_url:
            log.warning("No webhook URL specified for system %s", system.slug)
            continue

        send_post_sale_webhook.delay(system.id, order.id, source)


def get_auto_apply_discounts_for_basket(basket_id: int) -> QuerySet[Discount]:
    """
    Get the auto-apply discounts that can be applied to a basket.

    Args:
        basket_id (int): The ID of the basket to get the auto-apply discounts for.

    Returns:
        QuerySet: The auto-apply discounts that can be applied to the basket.
    """
    basket = Basket.objects.get(pk=basket_id)
    return (
        Discount.objects.filter(
            Q(product__in=basket.get_products()) | Q(product__isnull=True)
        )
        .filter(
            Q(integrated_system=basket.integrated_system)
            | Q(integrated_system__isnull=True)
        )
        .filter(Q(assigned_users=basket.user) | Q(assigned_users__isnull=True))
        .filter(automatic=True)
    )


<<<<<<< HEAD
def generate_discount_code(**kwargs):  # noqa: C901, PLR0912, PLR0915
    """
    Generate a discount code (or a batch of discount codes) as specified by the
    arguments passed.

    Note that the prefix argument will not add any characters between it and the
    UUID - if you want one (the convention is a -), you need to ensure it's
    there in the prefix (and that counts against the limit)

    If you specify redemption_type, specifying one_time or one_time_per_user will not be
    honored.

    Keyword Args:
    * discount_type - one of the valid discount types
    * payment_type - one of the valid payment types
    * redemption_type - one of the valid redemption types (overrules use of the flags)
    * amount - the value of the discount
    * one_time - boolean; discount can only be redeemed once
    * one_time_per_user - boolean; discount can only be redeemed once per user
    * activates - date to activate
    * expires - date to expire the code
    * count - number of codes to create (requires prefix)
    * prefix - prefix to append to the codes (max 63 characters)

    Returns:
    * List of generated codes, with the following fields:
      code, type, amount, expiration_date

    """
    codes_to_generate = []
    discount_type = kwargs["discount_type"]
    redemption_type = REDEMPTION_TYPE_UNLIMITED
    payment_type = kwargs["payment_type"]
    amount = Decimal(kwargs["amount"])
    bulk_discount_collection = None
    if kwargs["discount_type"] not in ALL_DISCOUNT_TYPES:
        raise ValueError(f"Invalid discount type: {kwargs['discount_type']}.")  # noqa: EM102, TRY003

    if payment_type not in ALL_PAYMENT_TYPES:
        raise ValueError(f"Payment type {payment_type} is not valid.")  # noqa: EM102, TRY003

    if kwargs["discount_type"] == DISCOUNT_TYPE_PERCENT_OFF and amount > 100:  # noqa: PLR2004
        message = (
            f"Discount amount {amount} not valid for discount type "
            f"{DISCOUNT_TYPE_PERCENT_OFF}."
        )
        raise ValueError(message)

    if kwargs["count"] > 1 and "prefix" not in kwargs:
        raise ValueError("You must specify a prefix to create a batch of codes.")  # noqa: EM101, TRY003

    if kwargs["count"] > 1:
        prefix = kwargs["prefix"]
        if prefix:
            # upped the discount code limit to 100 characters - this used to be 13 (50 - 37 for the UUID)  # noqa: E501
            if len(prefix) > 63:  # noqa: PLR2004
                raise ValueError(  # noqa: TRY003
                    f"Prefix {prefix} is {len(prefix)} - prefixes must be 63 characters or less."  # noqa: E501, EM102
                )
            bulk_discount_collection, _ = BulkDiscountCollection.objects.get_or_create(
                prefix=prefix
            )

        for i in range(kwargs["count"]):  # noqa: B007
            generated_uuid = uuid.uuid4()
            code = f"{prefix}{generated_uuid}"

            codes_to_generate.append(code)
    else:
        codes_to_generate = kwargs["codes"]

    if kwargs.get("one_time"):
        redemption_type = REDEMPTION_TYPE_ONE_TIME

    if kwargs.get("once_per_user"):
        redemption_type = REDEMPTION_TYPE_ONE_TIME_PER_USER

    if (
        "redemption_type" in kwargs
        and kwargs["redemption_type"] in ALL_REDEMPTION_TYPES
    ):
        redemption_type = kwargs["redemption_type"]

    if "expires" in kwargs and kwargs["expires"] is not None:
        expiration_date = parse_supplied_date(kwargs["expires"])
    else:
        expiration_date = None

    if "activates" in kwargs and kwargs["activates"] is not None:
        activation_date = parse_supplied_date(kwargs["activates"])
    else:
        activation_date = None

    if "integrated_system" in kwargs and kwargs["integrated_system"] is not None:
        # Try to get the integrated system via ID or slug.  Raise an exception if it doesn't exist.  # noqa: E501
        # check if integrated_system is an integer or a slug
        integrated_system_missing_msg = (
            f"Integrated system {kwargs['integrated_system']} does not exist."
        )
        if kwargs["integrated_system"].isdigit():
            try:
                integrated_system = IntegratedSystem.objects.get(
                    pk=kwargs["integrated_system"]
                )
            except IntegratedSystem.DoesNotExist:
                raise ValueError(integrated_system_missing_msg)  # noqa: B904
        else:
            try:
                integrated_system = IntegratedSystem.objects.get(
                    slug=kwargs["integrated_system"]
                )
            except IntegratedSystem.DoesNotExist:
                raise ValueError(integrated_system_missing_msg)  # noqa: B904
    else:
        integrated_system = None

    if "product" in kwargs and kwargs["product"] is not None:
        # Try to get the product via ID or SKU.  Raise an exception if it doesn't exist.
        product_missing_msg = f"Product {kwargs['product']} does not exist."
        if kwargs["product"].isdigit():
            try:
                product = Product.objects.get(pk=kwargs["product"])
            except Product.DoesNotExist:
                raise ValueError(product_missing_msg)  # noqa: B904
        else:
            try:
                product = Product.objects.get(sku=kwargs["product"])
            except Product.DoesNotExist:
                raise ValueError(product_missing_msg)  # noqa: B904
    else:
        product = None

    if "users" in kwargs and kwargs["users"] is not None:
        # Try to get the users via ID or email.  Raise an exception if it doesn't exist.
        users = []
        user_missing_msg = "User %s does not exist."
        for user_identifier in kwargs["users"]:
            if user_identifier.isdigit():
                try:
                    users.append(User.objects.get(pk=user_identifier))
                except User.DoesNotExist:
                    raise ValueError(user_missing_msg % user_identifier)  # noqa: B904
            else:
                try:
                    user = User.objects.get(email=user_identifier)
                    users.append(user)
                except User.DoesNotExist:
                    raise ValueError(user_missing_msg % user_identifier)  # noqa: B904
    else:
        users = None

    generated_codes = []

    for code_to_generate in codes_to_generate:
        with reversion.create_revision():
            discount = Discount.objects.create(
                discount_type=discount_type,
                redemption_type=redemption_type,
                payment_type=payment_type,
                expiration_date=expiration_date,
                activation_date=activation_date,
                discount_code=code_to_generate,
                amount=amount,
                is_bulk=True,
                integrated_system=integrated_system,
                product=product,
                bulk_discount_collection=bulk_discount_collection,
            )
        if users:
            discount.assigned_users.set(users)

        generated_codes.append(discount)

    return generated_codes


def update_discount_codes(**kwargs):  # noqa: C901, PLR0912, PLR0915
    """
    Update a discount code (or a batch of discount codes) as specified by the
    arguments passed.

    Keyword Args:
    * discount_codes - list of discount codes to update
    * discount_type - one of the valid discount types
    * payment_type - one of the valid payment types
    * redemption_type - one of the valid redemption types (overrules use of the flags)
    * amount - the value of the discount
    * one_time - boolean; discount can only be redeemed once
    * one_time_per_user - boolean; discount can only be redeemed once per user
    * activates - date to activate
    * expires - date to expire the code
    * integrated_system - ID or slug of the integrated system to associate
      with the discount
    * product - ID or SKU of the product to associate with the discount
    * users - list of user IDs or emails to associate with the discount
    * clear_users - boolean; clear the users associated with the discount
    * clear_products - boolean; clear the products associated with the discount
    * clear_integrated_systems - boolean; clear the integrated systems associated with
      the discount
    * prefix - prefix of the bulk discount codes to update

    Returns:
    * Number of discounts updated

    """
    discount_codes_to_update = kwargs["discount_codes"]
    if kwargs.get("discount_type"):
        if kwargs["discount_type"] not in ALL_DISCOUNT_TYPES:
            error_message = f"Discount type {kwargs['discount_type']} is not valid."
            raise ValueError(error_message)
        else:
            discount_type = kwargs["discount_type"]
    else:
        discount_type = None

    if kwargs.get("payment_type"):
        if kwargs["payment_type"] not in ALL_PAYMENT_TYPES:
            error_message = f"Payment type {kwargs['payment_type']} is not valid."
            raise ValueError(error_message)
        else:
            payment_type = kwargs["payment_type"]
    else:
        payment_type = None

    if kwargs.get("redemption_type"):
        if kwargs["redemption_type"] not in ALL_REDEMPTION_TYPES:
            error_message = f"Redemption type {kwargs['redemption_type']} is not valid."
            raise ValueError(error_message)
        else:
            redemption_type = kwargs["redemption_type"]
    else:
        redemption_type = None

    amount = Decimal(kwargs["amount"]) if kwargs.get("amount") else None

    if kwargs.get("activates"):
        activation_date = parse_supplied_date(kwargs["activates"])
    else:
        activation_date = None

    if kwargs.get("expires"):
        expiration_date = parse_supplied_date(kwargs["expires"])
    else:
        expiration_date = None

    if kwargs.get("integrated_system"):
        # Try to get the integrated system via ID or slug.
        # Raise an exception if it doesn't exist.
        integrated_system_missing_msg = (
            f"Integrated system {kwargs['integrated_system']} does not exist."
        )
        if kwargs["integrated_system"].isdigit():
            try:
                integrated_system = IntegratedSystem.objects.get(
                    pk=kwargs["integrated_system"]
                )
            except IntegratedSystem.DoesNotExist:
                raise ValueError(integrated_system_missing_msg)  # noqa: B904
        else:
            try:
                integrated_system = IntegratedSystem.objects.get(
                    slug=kwargs["integrated_system"]
                )
            except IntegratedSystem.DoesNotExist:
                raise ValueError(integrated_system_missing_msg)  # noqa: B904
    else:
        integrated_system = None

    if kwargs.get("product"):
        if kwargs.get("clear_products"):
            error_message = "Cannot clear and set products at the same time."
            raise ValueError(error_message)
        # Try to get the product via ID or SKU.  Raise an exception if it doesn't exist.
        product_missing_msg = f"Product {kwargs['product']} does not exist."
        if kwargs["product"].isdigit():
            try:
                product = Product.objects.get(pk=kwargs["product"])
            except Product.DoesNotExist:
                raise ValueError(product_missing_msg)  # noqa: B904
        else:
            try:
                product = Product.objects.get(sku=kwargs["product"])
            except Product.DoesNotExist:
                raise ValueError(product_missing_msg)  # noqa: B904
    else:
        product = None


    if kwargs.get("users"):
        if kwargs.get("clear_users"):
            error_message = "Cannot clear and set users at the same time."
            raise ValueError(error_message)
        # Try to get the users via ID or email.  Raise an exception if it doesn't exist.
        users = []
        user_missing_msg = "User %s does not exist."
        for user_identifier in kwargs["users"]:
            if user_identifier.isdigit():
                try:
                    users.append(User.objects.get(pk=user_identifier))
                except User.DoesNotExist:
                    raise ValueError(user_missing_msg % user_identifier)  # noqa: B904
            else:
                try:
                    user = User.objects.get(email=user_identifier)
                    users.append(user)
                except User.DoesNotExist:
                    raise ValueError(user_missing_msg % user)  # noqa: B904
    else:
        users = None

    if kwargs.get("prefix"):
        prefix = kwargs["prefix"]
        bulk_discount_collection = BulkDiscountCollection.objects.filter(
            prefix=prefix
        ).first()
        if not bulk_discount_collection:
            error_message = (
                f"Bulk discount collection with prefix {prefix} does not exist."
            )
            raise ValueError(error_message)
        discounts_to_update = bulk_discount_collection.discounts.all()
    else:
        discounts_to_update = Discount.objects.filter(
            discount_code__in=discount_codes_to_update
        )

    # Don't include any discounts with one time or one time per user redemption types
    # if there is a matching RedeemedDiscount, or if the max_redemptions
    # has been reached.
    for discount in discounts_to_update:
        if discount.redemption_type in [
            REDEMPTION_TYPE_ONE_TIME,
            REDEMPTION_TYPE_ONE_TIME_PER_USER,
        ]:
            if discount.redeemed_discounts.exists():
                discounts_to_update = discounts_to_update.exclude(pk=discount.pk)
        elif (
            discount.max_redemptions
            and discount.redeemed_discounts.count() == discount.max_redemptions
        ):
            discounts_to_update = discounts_to_update.exclude(pk=discount.pk)

    discount_attributes_dict = {
        "discount_type": discount_type,
        "redemption_type": redemption_type,
        "payment_type": payment_type,
        "expiration_date": expiration_date,
        "activation_date": activation_date,
        "amount": amount,
        "integrated_system": integrated_system,
        "product": product,
    }
    if kwargs.get("clear_products"):
        discount_attributes_dict["product"] = None
    if kwargs.get("clear_integrated_systems"):
        discount_attributes_dict["integrated_system"] = None
    discount_values_to_update = {
        key: value
        for key, value in discount_attributes_dict.items()
        if value is not None
    }
    with reversion.create_revision():
        number_of_discounts_updated = discounts_to_update.update(
            **discount_values_to_update
        )
    if kwargs.get("clear_users"):
        for discount in discounts_to_update:
            discount.assigned_users.clear()
    elif users:
        for discount in discounts_to_update:
            discount.assigned_users.set(users)

    #delete all bulk discount collections
    if kwargs.get("prefix"):
        bulk_discount_collection.delete()

    return number_of_discounts_updated
=======
def locate_customer_for_basket(request, basket, basket_item):
    """
    Locate the customer.

    For the basket_add hook, we need to figure out where the customer is and
    write that data to the basket so it can be used for later checks. This does
    not enforce the check - but for blocked countries we need to consider
    blockages that may be product-specific, so we need to know that.

    Args:
    - request (HttpRequest): the current request
    - basket (Basket): the current basket
    - basket_item (Product): the item to add to the basket
    Returns:
    - None
    """

    log.debug(
        "locate_customer_for_basket: running for %s at %s",
        request.user,
        get_client_ip(request),
    )

    location_meta = CustomerLocationMetadata(
        determine_user_location(
            request,
            get_flagged_countries(FLAGGED_COUNTRY_BLOCKED, product=basket_item),
        ),
        determine_user_location(request, get_flagged_countries(FLAGGED_COUNTRY_TAX)),
    )

    basket.set_customer_location(location_meta)
    basket.save()


def check_blocked_countries(basket, basket_item):
    """
    Check to see if the product is blocked for this customer.

    We should have the customer's location stored, so now perform the check
    to see if the product is blocked or not. If it is, we raise an exception
    to stop the process.

    Try this one first so we can kick the user out if they're blocked.

    Args:
    - basket (Basket): the current basket
    - basket_item (Product): the item to add to the basket
    Returns:
    - None
    Raises:
    - ProductBlockedError: if the customer is blocked
    """

    log.debug("check_blocked_countries: checking for blockages for %s", basket.user)

    blocked_qset = BlockedCountry.objects.filter(
        country_code=basket.user_blockable_country_code
    ).filter(Q(product__isnull=True) | Q(product=basket_item))

    if blocked_qset.exists():
        log.debug("check_blocked_countries: user is blocked")
        errmsg = "Product %s blocked from purchase in country %s"
        raise ProductBlockedError(
            errmsg, basket_item, basket.user_blockable_country_code
        )


def check_taxable(basket):
    """
    Check to see if the product is taxable for this customer.

    We don't consider particular items taxable or not but we may want to
    change that in the future. (Maybe one day we'll sell gift cards or
    something!) So, this really applies to the basket - if there's an
    applicable rate, then we tack it on to the basket.

    Args:
    - basket (Basket): the current basket
    Returns:
    - None
    """

    log.debug("check_taxable: checking for tax for %s", basket.user)

    taxable_qset = TaxRate.objects.filter(
        country_code=basket.user_blockable_country_code
    )

    if taxable_qset.exists():
        taxrate = taxable_qset.first()
        basket.tax_rate = taxrate
        basket.save()
        log.debug("check_taxable: charging the tax for %s", taxrate)
>>>>>>> 2989feff
<|MERGE_RESOLUTION|>--- conflicted
+++ resolved
@@ -24,11 +24,8 @@
 )
 from payments.models import (
     Basket,
-<<<<<<< HEAD
     BulkDiscountCollection,
-=======
     BlockedCountry,
->>>>>>> 2989feff
     Discount,
     FulfilledOrder,
     Order,
@@ -45,12 +42,9 @@
     CYBERSOURCE_ACCEPT_CODES,
     CYBERSOURCE_ERROR_CODES,
     CYBERSOURCE_REASON_CODE_SUCCESS,
-<<<<<<< HEAD
     DISCOUNT_TYPE_PERCENT_OFF,
-=======
     FLAGGED_COUNTRY_BLOCKED,
     FLAGGED_COUNTRY_TAX,
->>>>>>> 2989feff
     POST_SALE_SOURCE_BACKOFFICE,
     POST_SALE_SOURCE_REDIRECT,
     REDEMPTION_TYPE_ONE_TIME,
@@ -496,7 +490,6 @@
     )
 
 
-<<<<<<< HEAD
 def generate_discount_code(**kwargs):  # noqa: C901, PLR0912, PLR0915
     """
     Generate a discount code (or a batch of discount codes) as specified by the
@@ -874,7 +867,7 @@
         bulk_discount_collection.delete()
 
     return number_of_discounts_updated
-=======
+
 def locate_customer_for_basket(request, basket, basket_item):
     """
     Locate the customer.
@@ -968,5 +961,4 @@
         taxrate = taxable_qset.first()
         basket.tax_rate = taxrate
         basket.save()
-        log.debug("check_taxable: charging the tax for %s", taxrate)
->>>>>>> 2989feff
+        log.debug("check_taxable: charging the tax for %s", taxrate)